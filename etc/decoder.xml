<!-- @(#) $Id: decoder.xml,v 1.166 2010/06/15 12:52:01 dcid Exp $
  -  OSSEC log decoder.
  -  Author: Daniel B. Cid
  -  License: http://www.ossec.net/en/licensing.html
  -->


<!--
   - Allowed fields:
   - location - where the log came from (only on FTS)
   - srcuser  - extracts the source username
   - dstuser  - extracts the destination (target) username
   - user     - an alias to dstuser (only one of the two can be used)
   - srcip    - source ip
   - dstip    - dst ip
   - srcport  - source port
   - dstport  - destination port
   - protocol - protocol
   - id       - event id
   - url      - url of the event
   - action   - event action (deny, drop, accept, etc)
   - status   - event status (success, failure, etc)
   - extra_data     - Any extra data
  -->


<!-- Pam decoder.
  -  Will extract username and srcip whenever is possible.
  - Examples:
  - su(pam_unix)[23164]: authentication failure; logname= uid=1342 euid=0 tty= ruser=dcid rhost=  user=osaudit
  - su(pam_unix)[2298]: authentication failure; logname= uid=1342 euid=0 tty= ruser=dcid rhost=  user=root
  - vsftpd(pam_unix)[25073]: authentication failure; logname= uid=0 euid=0 tty= ruser= rhost=211.100.27.101
  - vsftpd(pam_unix)[25073]: check pass; user unknown
  - sshd(pam_unix)[16660]: authentication failure; logname= uid=0 euid=0 tty=NODEVssh ruser= rhost=202.110.184.100  user=root
  - su(pam_unix)[14592]: session opened for user news by (uid=0)
  - su(pam_unix)[14592]: session closed for user news
  - sshd(pam_unix)[13025]: authentication failure; logname= uid=0 euid=0 tty=NODEVssh ruser= rhost=210.70.129.207  user=nobody
  - sshd(pam_unix)[18987]: authentication failure; logname= uid=0 euid=0 tty=NODEVssh ruser= rhost=languedoc-2-81-56-82-49.fbx.proxad.net  user=root
  - sshd(pam_unix)[17365]: session opened for user test by (uid=508)
  - sshd(pam_unix)[1345]: authentication failure; logname= uid=0 euid=0 tty=NODEVssh ruser= rhost=222.237.79.237  user=root
  - sshd(pam_unix)[15794]: 2 more authentication failures; logname= uid=0
  euid=0 tty=ssh ruser= rhost=10.0.3.1  user=root
  - Nov 17 21:41:22 localhost su[8060]: (pam_unix) session opened for user root by (uid=0)
  - Nov 11 22:46:29 localhost vsftpd: pam_unix(vsftpd:auth): authentication failure; logname= uid=0 euid=0 tty= ruser= rhost=1.2.3.4
  - Sep 28 15:28:58 server login: pam_unix(login:session): session opened for user carl by LOGIN(uid=0)
  - Sep 28 15:35:18 server sshd[123]: pam_unix(sshd:session): session opened for user carl by (uid=0)
  -->
<decoder name="pam">
  <program_name>(pam_unix)$</program_name>
</decoder>

<decoder name="pam">
  <program_name></program_name>
  <prematch>^pam_unix|^\(pam_unix\)</prematch>
</decoder>

<decoder name="pam-user">
  <parent>pam</parent>
  <prematch>^session \w+ </prematch>
  <regex offset="after_prematch">^for user (\S+)</regex>
  <order>user</order>
</decoder>

<!--XXXX<decoder name="pam-user2">
  <parent>pam</parent>
  <prematch>^session \S+ </prematch>
  <regex>for user (\S+)</regex>
  <order>user</order>
</decoder>
-->

<decoder name="pam-host-user">
  <parent>pam</parent>
  <prematch>rhost=\S+\s+user=\S+</prematch>
  <regex>rhost=(\S+)\s+user=(\S+)</regex>
  <order>srcip, user</order>
</decoder>

<decoder name="pam-ruser">
  <parent>pam</parent>
  <prematch> ruser</prematch>
  <regex offset="after_prematch">^=(\S+) </regex>
  <order>user</order>
</decoder>

<decoder name="pam-ruser">
  <parent>pam</parent>
  <regex> rhost=(\S+)$</regex>
  <order>srcip</order>
</decoder>

<decoder name="pam-host">
  <parent>pam</parent>
  <prematch> rhost</prematch>
  <regex offset="after_prematch">^=(\S+)</regex>
  <order>srcip</order>
</decoder>


<!-- SSH decoder.
  -  Will extract username and srcip from the logs.
  -  Only add to the FTS if the login was successful
  -  If the login failed, just extract the username/srcip for correlation
  -  Examples:
  -  sshd[8813]: Accepted password for root from 192.168.10.1 port 1066 ssh2
  -  sshd[2404]: Accepted password for root from 192.168.11.1 port 2011 ssh2
  -  sshd[21405]: Accepted password for root from 192.1.1.1 port 6023 ssh2
  -  sshd[21487]: Failed password for root from 192.168.1.1 port 1045 ssh2
  -  sshd[8813]: Failed none for root from 192.168.10.161 port 1066 ssh2
  -  sshd[12675]: Failed password for invalid user lala11 from x.x.x.x ..
  -  sshd[12914]: Failed password for invalid user lala6 from ...
  -  sshd[8267]: Failed password for illegal user test from 62.67.45.4 port 39141 ssh2
  -  sshd[11259]: Invalid user abc from 127.0.0.1
  -  "" Failed keyboard-interactive for root from 192.1.1.1 port 1066 ssh2
  -  sshd[23857]: [ID 702911 auth.notice] User xxx, coming from zzzz,
  -  authenticated.
  -  sshd[23578]: reverse mapping checking getaddrinfo for pib4.catv-bauer.at failed - POSSIBLE BREAKIN ATTEMPT!
  -  sshd[61834]: reverse mapping checking getaddrinfo for sv.tvcm.ch
  -  failed - POSSIBLE BREAKIN ATTEMPT!
  -  sshd[3251]: User root not allowed because listed in DenyUsers
  -  [Time 2006.12.28 15:53:55 UTC] [Facility auth] [Sender sshd] [PID 483] [Message error: PAM: Authentication failure for username from 192.168.0.2] [Level 3] [UID -2] [GID -2] [Host Hostname]
  -  [Time 2006.11.02 11:41:44 UTC] [Facility auth] [Sender sshd] [PID 800] [Message refused connect from 51.124.44.34] [Level 4] [UID -2] [GID -2] [Host test2-emac]
  -  Apr 23 07:03:53 machinename sshd[29961]: User root from 12.3.4.5
  not allowed because not listed in AllowUsers
  -  sshd[9815]: scanned from 127.0.0.1 with SSH-1.99-AKASSH_Version_Mapper1.  Don't panic.
  -  Sep  4 23:58:33 junction sshd[9351]: fatal: Write failed: Broken pipe
  -  Sep 18 14:58:47 ix sshd[11816]: error: Could not load host key: /etc/ssh/ssh_host_ecdsa_key
  -  Sep 23 10:32:25 server sshd[25209]: pam_ldap: error trying to bind as user "uid=user123,ou=People,dc=domain,dc=com" (Invalid credentials)
  -  Aug 10 08:38:40 junction sshd[20013]: error: connect_to 192.168.179 port 8080: failed
  -  Jun  9 00:00:01 ix sshd[9815]: scanned from 127.0.0.1 with SSH-1.99-AKASSH_Version_Mapper1.  Don't panic.
  -  Jan 26 11:57:26 ix sshd[14879]: error: connect to ix.example.com port 7777 failed: Connection refused
  -  Oct  8 10:07:27 y sshd[7644]: debug1: attempt 2 failures 2
  -  Oct  8 08:58:37 y sshd[6956]: fatal: PAM: pam_setcred(): Authentication service cannot retrieve user credentials
  -  Oct  8 08:48:33 y sshd[6856]: error: Bind to port 22 on 0.0.0.0 failed: Address already in use.
  -  Oct  8 11:18:26 172.16.51.132 sshd[7618]: error: PAM: Module is unknown for ddp from 172.16.51.1
  -  Jun 19 20:56:00 tiny sshd[11605]: fatal: Write failed: Host is down
  -  Jun 11 06:32:17 gorilla sshd[28293]: fatal: buffer_get_bignum2: buffer error
  -  Jun 11 06:32:17 gorilla sshd[28293]: error: buffer_get_bignum2_ret: negative numbers not supported
  -  Apr 14 19:28:21 gorilla sshd[31274]: Connection closed by 192.168.1.33
  -  Jun 22 12:01:13 junction sshd[11283]: Received disconnect from 212.14.228.46: 11: Bye Bye
  -  Nov  9 07:40:25 ginaz sshd[5973]: error: setsockopt SO_KEEPALIVE: Connection reset by peer
  -  Nov  2 12:08:27 192.168.17.7 sshd[9665]: fatal: Cannot bind any address.
  -  Nov  2 12:11:40 192.168.17.7 sshd[9814]: pam_loginuid(sshd:session): set_loginuid failed opening loginuid
  -  Nov  6 09:53:38 hagal sshd[697]: error: accept: Software caused connection abort
  -  Nov  9 11:36:55 ecaz sshd[26967]: pam_succeed_if(sshd:auth): error retrieving information about user _z9xxbBW
  -->

<decoder name="sshd">
  <program_name>^sshd</program_name>
</decoder>

<decoder name="sshd-success">
  <parent>sshd</parent>
  <prematch>^Accepted</prematch>
  <regex offset="after_prematch">^ \S+ for (\S+) from (\S+) port </regex>
  <order>user, srcip</order>
  <fts>name, user, location</fts>
</decoder>

<decoder name="ssh-denied">
  <parent>sshd</parent>
  <prematch>^User \S+ from </prematch>
  <regex offset="after_parent">^User (\S+) from (\S+) </regex>
  <order>user, srcip</order>
</decoder>

<decoder name="sshd-success-solaris">
  <parent>sshd</parent>
  <prematch>^User </prematch>
  <regex offset="after_prematch">^(\S+), coming from (\S+), </regex>
  <order>user, srcip</order>
  <fts>name, user, location</fts>
</decoder>

<decoder name="ssh-invfailed">
  <parent>sshd</parent>
  <prematch>^Failed \S+ for invalid user|^Failed \S+ for illegal user</prematch>
  <regex offset="after_prematch">from (\S+) port \d+ \w+$</regex>
  <order>srcip</order>
</decoder>

<decoder name="ssh-failed">
  <parent>sshd</parent>
  <prematch>^Failed \S+ </prematch>
  <regex offset="after_prematch">^for (\S+) from (\S+) port \d+ \w+$</regex>
  <order>user, srcip</order>
</decoder>

<decoder name="ssh-error">
  <parent>sshd</parent>
  <prematch>^error: PAM: Authentication \w+ </prematch>
  <regex offset="after_prematch">^for (\S+) from (\S+)$</regex>
  <order>user, srcip</order>
</decoder>

<decoder name="ssh-reverse-mapping">
  <parent>sshd</parent>
  <prematch>^reverse mapping checking </prematch>
  <regex offset="after_prematch">^\w+ for \S+ [(\S+)] |^\w+ for (\S+) </regex>
  <order>srcip</order>
</decoder>

<decoder name="ssh-invalid-user">
  <parent>sshd</parent>
  <prematch>^Invalid user|^Illegal user</prematch>
  <regex offset="after_prematch"> from (\S+)$</regex>
  <order>srcip</order>
</decoder>

<decoder name="ssh-scan">
  <parent>sshd</parent>
  <prematch>^scanned from</prematch>
  <regex offset="after_prematch"> (\S+) </regex>
  <order>srcip</order>
</decoder>

<decoder name="ssh-scan2">
  <parent>sshd</parent>
  <prematch>^Did not receive identification|^Bad protocol version</prematch>
  <regex offset="after_prematch"> from (\S+)$</regex>
  <order>srcip</order>
</decoder>

<decoder name="ssh-osx-refuse">
  <parent>sshd</parent>
  <prematch>^refused connect </prematch>
  <regex offset="after_prematch">^from (\S+)$</regex>
  <order>srcip</order>
</decoder>

<decoder name="ssh-closed">
  <parent>sshd</parent>
  <prematch>^Connection closed </prematch>
  <regex offset="after_prematch">^by (\S+)$</regex>
  <order>srcip</order>
</decoder>

<decoder name="ssh-disconnect">
  <parent>sshd</parent>
  <prematch>^Received disconnect </prematch>
  <regex offset="after_prematch">^from (\S+):</regex>
  <order>srcip</order>
</decoder>

<!--XXX
<decoder name="ssh-pam">
  <parent>sshd</parent>
  <prematch>PAM: Module</prematch>
  <regex>for (\S+) from (\S+)$</regex>
  <order>user, srcip</order>
</decoder>

<decoder name="ssh-connect-to">
  <parent>sshd</parent>
  <prematch>connect_to</prematch>
  <regex>connect_to: (\S+) port (\d+):</regex>
  <order>dstip,dstport</order>
</decoder>
-->

<decoder name="sshd-ldap">
  <parent>sshd</parent>
  <prematch>^pam_ldap: </prematch>
  <regex>user "uid=(\S+),ou=\w+,dc=\w+,dc=\w+"</regex>
  <order>user</order>
</decoder>


<!-- Dropbear rules -->
<decoder name="dropbear">
  <program_name>^dropbear</program_name>
</decoder>

<decoder name="dropbear-from">
  <parent>dropbear</parent>
  <regex>for '(\S+)' from (\S+):\d+$</regex>
  <order>dstuser,srcip</order>
</decoder>



<!--
 - Telnet decoder
 - Will extract the srcip
 - Examples:
 - May 31 12:33:44 queen telnetd[9876]: warning: can't verify hostname:
   gethostbyname(131.1.satis-tl.ru) failed
 - May 29 21:12:18 queen telnetd[6474]: refused connect from 81.215.42.27
 - Jun  1 23:02:07 queen telnetd[62948]: connect from external.example.net
 - Jun  1 23:02:07 queen telnetd[62948]: ttloop:  read: A connection with a remote socket was reset by that socket.
 - Jun  2 09:54:28 valhalla in.telnetd[19723]: [ID 927837 local2.info] connect from external.example.net
 - Jun  2 09:54:28 valhalla telnetd[19723]: [ID 485252 daemon.info] ttloop:  peer died: Error 0
 -->
<decoder name="telnetd">
  <program_name>^telnetd|^in.telnetd</program_name>
</decoder>

<decoder name="telnetd-ip">
  <parent>telnetd</parent>
  <regex>from (\S+)$</regex>
  <order>srcip</order>
</decoder>



<!--
 - rshd decoder
 - Example message:
 - Dec 17 10:49:23 hostname rshd[347339]: Connection from 10.217.223.31 on illegal port
 -->
<decoder name="rshd">
  <program_name>^rshd$</program_name>
</decoder>

<decoder name="rshd-illegal-connection">
  <parent>rshd</parent>
  <regex>^Connection from (\S+) on illegal port$</regex>
  <order>srcip</order>
</decoder>



<!--
 - cimserver decoder
 - Example messages:
 - Dec 18 18:06:28 hostname cimserver[18575]: PGS17200: Authentication failed for user jones_b.
 - Dec 18 18:06:29 hostname cimserver[18575]: PGS17200: Authentication failed for user domain\jones_b.
 -->
<decoder name="cimserver">
  <program_name>^cimserver$</program_name>
</decoder>

<decoder name="cimserver-failed-authentication">
  <parent>cimserver</parent>
  <prematch>^\w+: Authentication failed for user </prematch>
  <regex offset="after_prematch">^(\S+).$</regex>
  <order>user</order>
</decoder>



<!--
 - Samba decoder.
 - Will extraxt the username/srcip
 - Examples:
 - smbd[832]: Denied connection from (192.168.3.23)
 - smbd[832]: Connection denied from 0.0.0.0
 - smbd[17535]: Permission denied\-\- user not allowed to delete,
   pause, or resume print job. User name: ahmet. Printer name: prnq1.
  -->

<decoder name="smbd">
  <program_name>^smbd</program_name>
</decoder>

<decoder name="smbd-user">
  <parent>smbd</parent>
  <prematch>User name:</prematch>
  <regex offset="after_prematch">^ (\S+).</regex>
  <order>user</order>
</decoder>

<decoder name="smbd-ip">
  <parent>smbd</parent>
  <regex> from \((\S+)\)</regex>
  <order>srcip</order>
</decoder>

<decoder name="smbd-from">
  <parent>smbd</parent>
  <prematch> from (\S+)$</prematch>
  <regex> from (\S+)$</regex>
  <order>srcip</order>
</decoder>

<decoder name="smbd-client">
  <parent>smbd</parent>
  <prematch>to client \S+.</prematch>
  <regex>to client (\S+). </regex>
  <order>srcip</order>
</decoder>

<decoder name="nmbd">
  <program_name>^nmbd</program_name>
</decoder>


<!-- Sudo decoder.
  -  Will extract the username
  -  Examples:
  -  Apr 27 15:22:23 niban sudo:     dcid : TTY=pts/4 ; PWD=/home/dcid ; USER=root ; COMMAND=/usr/bin/tail /var/log/snort/alert.fast
  -  Apr 27 15:25:08 niban sudo:     dcid : TTY=pts/4 ; PWD=/home/dcid ; USER=root ; COMMAND=/usr/bin/tail /var/log/snort/alert.fast
  -  Apr 14 10:59:01 enigma sudo:     dcid : TTY=ttyp3 ; PWD=/home/dcid/ossec-hids.0.1a/src/analysisd ; USER=root ; COMMAND=/bin/cp -pr ../../bin/addagent ../../bin/osaudit-logaudit ../../bin/ossec-execd ../../bin/ossec-logcollector ../../bin/ossec-maild ../../bin/ossec-remoted /var/ossec/bin
  -  Apr 19 14:52:02 enigma sudo:     dcid : TTY=ttyp3 ; PWD=/var/www/alex ; USER=root ; COMMAND=/sbin/chown dcid.dcid .
  -->
<decoder name="sudo">
  <program_name>^sudo</program_name>
  <regex>^\s+(\S+)\s:</regex>
  <order>user</order>
  <fts>name,user,location</fts>
  <ftscomment>First time user executed the sudo command</ftscomment>
</decoder>


<!-- Su decoder.
  -  Will extract the username.
  -  Examples:
  -  su[2921936]: failed: ttyq4 changing from ldap to root
  -  su[234]: BAD SU ger to fwmaster on /dev/ttyp0
  -  su(pam_unix)[23164]: authentication failure; logname= uid=1342 euid=0 tty= ruser=dcid rhost=  user=osaudit
  -  su(pam_unix)[2298]: authentication failure; logname= uid=1342 euid=0 tty= ruser=dcid rhost=  user=root
  -  Jul  5 12:17:38 lili su[2702]: - pts/5 ab-dc-root
  -  Jul  5 12:13:15 lili su[2614]: - pts/6 dcid-root
  -  su[29149]: + pts/5 dcid:root
  -  SU 07/23 01:24 + pts/4 lcid-root
  -  Apr 22 17:51:51 enigma su: dcid to root on /dev/ttyp1
  - 'su root' failed for chapman on /dev/pts/1
  -->
<decoder name="su">
  <program_name>^su$</program_name>
</decoder>

<decoder name="su-detail">
  <parent>su</parent>
  <prematch>^'su </prematch>
  <regex>^'su (\S+)' \S+ for (\S+) on \S+$</regex>
  <order>dstuser, srcuser</order>
  <fts>name, srcuser, location</fts>
</decoder>

<decoder name="su-ldap">
  <parent>su</parent>
  <prematch>pam_ldap</prematch>
  <regex>user "uid=(\S+),</regex>
  <order>user</order>
</decoder>

<decoder name="su-detail2">
  <parent>su</parent>
  <regex>^BAD SU (\S+) to (\S+) on|</regex>
  <regex>^failed: \S+ changing from (\S+) to (\S+)|</regex>
  <regex>^\S \S+ (\S+)\p(\S+)$|^(\S+) to (\S+) on </regex>
  <order>srcuser, dstuser</order>
  <fts>name, srcuser, location</fts>
</decoder>

<decoder name="su">
  <prematch>^SU \S+ \S+ </prematch>
  <regex offset="after_prematch">^\S \S+ (\S+)-(\S+)$</regex>
  <order>srcuser, dstuser</order>
  <fts>name, srcuser, location</fts>
</decoder>



<!-- ProFTPD decoder.
  - Will extract the username/srcip
  - Examples:
  - proftpd[26916]: hayaletgemi (85.101.218.135[85.101.218.135]) - ANON anonymous: Login successful.
  - proftpd[12564]: juf01 (pD9EE35B1.dip.t-dialin.net[217.238.53.177]) - USER jufu: Login successful
  - proftpd[30362] xx.yy.zz (aa.bb.cc[aa.bb.vv.dd]): USER backup: Login successful.
  - proftpd[2344]: refused connect from 192.168.1.2 (192.168.1.2)
  - proftpd[15181]: valhalla (crawl-66-249-66-80.googlebot.com[66.249.66.80]) - Connection from crawl-66-249-66-80.googlebot.com [66.249.66.80] denied.
  -->
<decoder name="proftpd">
  <program_name>^proftpd</program_name>
</decoder>

<decoder name="proftpd-success">
  <parent>proftpd</parent>
  <prematch>: Login successful</prematch>
  <regex>^\S+ \(\S+[(\S+)]\)\s*\S \w+ (\S+): </regex>
  <regex>Login successful</regex>
  <order>srcip, user</order>
  <fts>name, user, srcip, location</fts>
</decoder>

<decoder name="proftpd-ip">
  <parent>proftpd</parent>
  <regex>^\S+ \(\S+[(\S+)]\)|^\S+ \(\S+[(\S+)]\)</regex>
  <order>srcip</order>
</decoder>



<!-- Pure-FTPd decoder.
  - Will extract the username/srcip whenever possible.
  - Samples by Peter Ahlert <peter@ifup.de> (thanks!)
  - Examples:
  - pure-ftpd-wrapper[926]: connect from 1.1.0.1 (1.1.0.1)
  - pure-ftpd: (?@1.1.0.1) [INFO] New connection from 1.1.0.1
  - pure-ftpd: (abcde@1.1.0.1) [INFO] Can't change directory to /.test: Permission denied
  - pure-ftpd: (abcde@1.1.0.1) [INFO] Logout.
  - pure-ftpd: (?@59.150.14.54) [WARNING] Authentication failed for user [newuser]
  -->
<decoder name="pure-ftpd">
  <program_name>^pure-ftpd</program_name>
</decoder>

<decoder name="pure-ftpd-login">
  <parent>pure-ftpd</parent>
  <prematch>^\S+ [INFO] \S+ is now logged in</prematch>
  <regex>^\(?@(\S+)\) [INFO] (\S+) is now logged in</regex>
  <order>srcip, user</order>
  <fts>name, user, srcip, location</fts>
</decoder>

<decoder name="pure-ftpd-generic">
  <parent>pure-ftpd</parent>
  <regex>^\((\S+)@(\S+)\) [</regex>
  <order>user,srcip</order>
</decoder>

<!-- Pure-FTPd transfer log decoder
  - Examples from ossec-list:
  - example.com - user1 [11/Mar/2013:12:10:23 -0000] "PUT /ftpdrive/user1/FinalBackup.zip" 200 25268220
  - example.com - user1 [11/Mar/2013:12:24:57 -0000] "GET /ftpdrive/user1/FinalBackup.zip" 200 25268220
  -->

<decoder name="pure-transfer">
  <prematch>^\S+ - \S+ [\d\d/\S\S\S/\d\d\d\d:\d\d:\d\d:\d\d \S\d\d\d\d] "\w+ \S+" </prematch>
  <regex>^(\S+) - (\S+) [\d\d/\S\S\S/\d\d\d\d:\d\d:\d\d:\d\d -\d\d\d\d] "(\S+) (\.+) (\d+) \d+$</regex>
  <order>extra_data,dstuser,action,url,status</order>
</decoder>




<!-- vsftpd decoder.
  - Will extract the srcip.
  - Examples:
  - Sun Jun  4 22:08:04 2006 [pid 21612] CONNECT: Client "192.168.2.10"
  - Sun Jun  4 22:08:39 2006 [pid 21611] [dcid] OK LOGIN: Client "192.168.2.10"
  - Sun Jun  4 22:09:22 2006 [pid 21622] CONNECT: Client "192.168.2.10"
  - Sun Jun  4 22:09:24 2006 [pid 21621] [lalal] FAIL LOGIN: Client "192.168.2.10"
  - Sat Jun  3 07:51:42 2006 [pid 25073] [Administrator] FAIL LOGIN: Client
  "211.100.27.101"
  - Sun Aug 27 16:28:20 2006 [pid 13962] [xx] OK UPLOAD: Client "1.2.3.4", "/a.php", 8338 bytes, 18.77Kbyte/sec
  - Jul 13 12:31:20 www vsftpd: Sun Jul 13 10:31:20 2008 [pid 27528] [anonymous] FAIL LOGIN: Client "84.140.234.76"
  -->
<decoder name="vsftpd">
  <prematch>^\w\w\w \w\w\w\s+\d+ \S+ \d+ [pid \d+] </prematch>
  <regex offset="after_prematch">Client "(\S+)"$</regex>
  <order>srcip</order>
</decoder>

<decoder name="vsftpd">
  <program_name>^vsftpd</program_name>
  <prematch>^\w\w\w \w\w\w\s+\d+ \S+ \d+ [pid \d+] </prematch>
  <regex offset="after_prematch">Client "(\S+)"$</regex>
  <order>srcip</order>
</decoder>



<!-- FTPD decoder - Solaris, MacOS and Wu-ftpd).
  - Examples:
  - ftpd[811166]: refused connect from 88.225.42.182
  - in.ftpd[18561]: [ID 484914 daemon.notice] gethostbyaddr: nameservices.net. != 216.117.134.168
  - ftpd[31918]: FTPD: EXPORT file local , remote
  - Dec 21 12:21:20 hostname ftpd[323115]: login jones_b from client.example.org failed.
  -->
<decoder name="ftpd">
  <program_name>^ftpd|^in.ftpd</program_name>
</decoder>

<decoder name="ftpd-mac-failure">
  <parent>ftpd</parent>
  <prematch>^Failed authentication from: \S+ |</prematch>
  <prematch>^repeated login failures from </prematch>
  <!--<regex offset="after_prematch">(\S+)</regex>-->
  <regex offset="after_prematch">^\S+ [(\S+)]$|^(\S+)</regex>
  <order>srcip</order>
</decoder>

<decoder name="ftpd-refused">
  <parent>ftpd</parent>
  <prematch>^FTP LOGIN REFUSED </prematch>
  <regex offset="after_prematch">[(\S+)]$</regex>
  <order>srcip</order>
</decoder>

<decoder name="ftpd-ip">
  <parent>ftpd</parent>
  <regex>from (\S+)$</regex>
  <order>srcip</order>
</decoder>

<decoder name="ftpd-tru64">
  <parent>ftpd</parent>
  <prematch>^login \S+ from \S+ failed.</prematch>
  <regex>^login (\S+) from (\S+) failed.$</regex>
  <order>user, srcip</order>
</decoder>



<!-- Arpwatch decoder.
  - Will extract srcip/mac for "new station" messages.
  - Examples:
  - arpwatch: new station 192.168.1.103 0:11:43:5e:5d:80 eth0
  - arpwatch: bogon 172.16.150.149 0:2:b3:d6:e5:68 eth0
  - arpwatch: new station 192.168.2.10 0:c0:4f:78:32:be
  - arpwatch: pcap open re0: /dev/bpf0: Permission denied
  - arpwatch: reused old ethernet address 192.168.17.248 0:e:3b:a:cb:67 (0:1e:8c:72:b0:d0)
  -->
<decoder name="arpwatch">
  <program_name>^arpwatch</program_name>
</decoder>

<decoder name="arpwatch-new">
  <parent>arpwatch</parent>
  <prematch>^new station |^bogon </prematch>
  <regex offset="after_prematch">^(\S+) (\S+)</regex>
  <order>srcip, extra_data</order>
  <fts>name, srcip, extra_data</fts>
</decoder>



<!-- MySQL decoder.
  - Examples:
  - MySQL log: 060516 22:38:46 mysqld started
  - MySQL log: 060516 22:38:46 mysqld ended
  - MySQL log: 070823 21:23:08 2 Query       INSERT INTO signature(id, rule_id, level, description) VALUES (NULL, '18103','5','Windows error event.') ON DUPLICATE KEY UPDATE level='5'
  - 070824 11:33:51       6 Connect     Access denied for user 'roota'@'localhost' (using password: YES)
  -->
<decoder name="mysql_log">
  <prematch>^MySQL log:</prematch>
</decoder>



<!-- PostgreSQL decoder.
  - Examples:
  - [2007-08-31 18:37:09.454 ADT] 192.168.2.99: LOG:  connection authorized: user=ossec_user database=ossecdb
  - [2007-08-31 18:37:15.525 ADT] 192.168.2.99: ERROR:  relation "alert2" does not exist
  -->
<decoder name="postgresql_log">
  <prematch>^[\d\d\d\d-\d\d-\d\d \S+ \w+] </prematch>
  <regex offset="after_prematch">^\S+ (\w+): </regex>
  <order>status</order>
</decoder>



<!-- Imapd decoder.
  - Will extract the username/srcip
  - Examples:
  - imapd[26888]: Login failed user=babadosfashion auth=babadosfashion host=bahiana.resenet.com.br [200.255.5.8]
  - imapd[21040]: Login failed user=root domain=(null) auth=root host=host29-141.poo
    l8249.interbusiness.it [82.49.141.29]
  - imapd[27113]: Authenticated user=badyy host=a.resenet.com.br [1.2.3.4]
  - imapd[27113]: Logout user=badyy host=a.resenet.com.br [1.2.3.4]
  -->
<decoder name="imapd">
  <program_name>^imapd</program_name>
  <regex offset="after_prematch">user=(\S+) \.+ [(\S+)]$</regex>    
  <order>user,srcip</order>
</decoder>



<!-- Vpopmail decoder. (by Ceg Ryan <cegryan ( at ) gmail.com>)
  - Examples:
  - vpopmail[32485]: vchkpw-pop3: password fail abc@xxx.com:x.x.x.x
  - vpopmail[32485]: vchkpw-2110 password fail abc@xxx.com:x.x.x.x
  -                  vchkpw-pop3: password fail (pass: 'test') user@my_domain:1.2.3.4
  - vpopmail[2100]: vchkpw-pop3: vpopmail user not found abc@xxx.com:x.x.x.x
  - vpopmail[4162]: vchkpw-pop3: vpopmail user not found support@:69.3.64.3
  -->
<decoder name="vpopmail">
  <program_name>^vpopmail</program_name>
</decoder>

<decoder name="vpopmail-fail">
  <parent>vpopmail</parent>
  <prematch>^vchkpw-\S+: password fail</prematch>
  <regex offset="after_prematch"> (\S+)@\S+:(\S+)$</regex>
  <order>user, srcip</order>
</decoder>

<decoder name="vpopmail-notfound">
  <parent>vpopmail</parent>
  <prematch>^vchkpw-\S+: vpopmail user not </prematch>
  <regex offset="after_prematch">^found (\S+):(\S+)$</regex>
  <order>user, srcip</order>
</decoder>

<decoder name="vpopmail-empty">
  <parent>vpopmail</parent>
  <prematch>^vchkpw-\S+: null password </prematch>
  <regex offset="after_prematch">^given (\S+):(\S+)$</regex>
  <order>user, srcip</order>
</decoder>

<decoder name="vpopmail-success">
  <parent>vpopmail</parent>
  <prematch>^vchkpw-\S+: \(\S+\) login </prematch>
  <regex offset="after_prematch">^success (\S+):(\S+)$</regex>
  <order>user, srcip</order>
</decoder>



<!-- VM-POP3 - Virtual Mail Pop3
  - Examples:
  -->
<decoder name="vm-pop3d">
  <program_name>^vm-pop3d</program_name>
</decoder>

<decoder name="vm-pop3d-fail">
  <parent>vm-pop3d</parent>
  <prematch>^User '</prematch>
  <regex offset="after_prematch">^(\S+)' - \w+ auth, </regex>
  <regex>from=(\S+)$</regex>
  <order>user, srcip</order>
</decoder>



<!-- Courier decoder
  - Examples:
  - pop3d-ssl: LOGIN FAILED, ip=[::ffff:192.168.0.200]
  - courierpop3login: LOGIN, user=web10_mauricio, ip=[::ffff:192.168.0.100]
  - courierpop3login: LOGIN FAILED, ip=[::ffff:192.168.0.188]
  - imaplogin: DISCONNECTED, ip=[::ffff:127.0.0.1], time=0
  - Nov 24 18:18:28 gandalf pop3d: LOGIN FAILED, ip=[::ffff:1.2.3.4]
  -->
<decoder name="courier">
  <program_name>^pop3d|^courierpop3login|^imaplogin|^courier-pop3|^courier-imap</program_name>
</decoder>

<decoder name="courier-login">
  <parent>courier</parent>
  <prematch>^LOGIN, </prematch>
  <regex offset="after_prematch">^user=(\S+), ip=[(\S+)]$</regex>
  <order>user, srcip</order>
</decoder>

<decoder name="courier-generic">
  <parent>courier</parent>
  <regex>, ip=[(\S+)]$|, ip=[(\S+)]$</regex>
  <order>srcip</order>
</decoder>



<!-- Dovecot Decoder
  - Will extract username, srcip and dstip when available.
  - Jun 17 10:15:24 hostname dovecot: Dovecot v1.2.rc3 starting up (core dumps disabled)
  - Jun 17 10:15:24 hostname dovecot: Fatal: auth(default): Support not compiled in for passdb driver 'ldap'
  - Jun 17 10:15:24 hostname dovecot: Fatal: Auth process died too early - shutting down
  - dovecot: Jun 23 15:04:05 Info: imap-login: Login: user=<username>, method=PLAIN, rip=1.2.3.4, lip=1.2.3.5 Authentication Failure:
  - Jan 11 03:42:09 hostname dovecot: auth-worker(default): sql(user@example.com,1.2.3.4): Password mismatch
  - dovecot: Jan 07 14:46:28 Warn: auth(default): userdb(username,::ffff:127.0.0.1): user not found from userdb
  - dovecot: Mar 13 15:25:07 Info: auth(default): pam(user@example.com,::ffff:1.2.3.4): pam_authenticate() failed: User not known to the underlying authentication module
  - dovecot: Mar 13 15:25:07 Info: auth(default): passwd-file(user@example.com,::ffff:1.2.3.4): unknown user
  - Jan 11 03:45:09 hostname dovecot: auth-worker(default): sql(username,1.2.3.4): unknown user
  - Jan 11 03:42:09 hostname dovecot: auth(default): pam(user@example.com,1.2.3.4): pam_authenticate() failed: User not known to the underlying authentication module
  - Jul  4 17:30:51 hostname dovecot[2992]: pop3-login: Disconnected: rip=1.2.3.4, lip=1.2.3.5
  - dovecot: Jun 23 15:04:06 Info: IMAP(username): Disconnected: Logged out bytes=59/566
  - dovecot: May 31 09:43:57 Info: pop3-login: Aborted login (1 authentication attempts): user=<username>, method=PLAIN, rip=::ffff:1.2.3.4, lip=::ffff:1.2.3.5, secured
  - Jan 30 09:37:55 hostname dovecot: pop3-login: Aborted login: user=<username>, method=PLAIN, rip=::ffff:1.2.3.4, lip=::ffff:1.2.3.5
-->

<decoder name="dovecot">
  <program_name>^dovecot</program_name>
</decoder>

<decoder name="dovecot-success">
  <parent>dovecot</parent>
  <prematch offset="after_parent">^\w\w\w\w-login: Login: </prematch>
  <regex offset="after_prematch">^user=\p(\S+)\p, method=\S+, rip=(\S+), lip=(\S+), mpid=\S+, (\S*)$</regex>
  <order>user, srcip, dstip, protocol</order>
</decoder>

<decoder name="dovecot-aborted">
  <parent>dovecot</parent>
  <prematch offset="after_parent">^\w\w\w\w-login: Aborted login</prematch>
  <regex offset="after_prematch">: user=\p(\S+)\p, method=\S+, rip=(\S+), lip=(\S+), (\S*)$</regex>
  <order>user, srcip, dstip, protocol</order>
</decoder> 

<decoder name="dovecot-fail">
  <parent>dovecot</parent>
  <prematch offset="after_parent">^auth\(default\)|auth-worker\(default\)</prematch>
  <regex offset="after_prematch">^: \S+\((\S+),(\S+)\)</regex>
  <order>user, srcip</order>
</decoder>

<decoder name="dovecot-disconnect">
  <parent>dovecot</parent>
  <prematch offset="after_parent">^\w\w\w\w-login: Disconnected: </prematch>
  <regex offset="after_prematch">^rip=(\S+), lip=(\S+)</regex>
  <order>srcip, dstip</order>
</decoder>



<!-- Named decoder.
  - Will extract the srcip
  - Examples:
  -  valhalla named[7885]: client 192.168.1.231#1142: update 'hayaletgemi.edu/IN' denied
  - named[12637]: client 1.2.3.4#32769: query (cache) 'somedomain.com/MX/IN' denied
  -  Oct 22 10:12:33 junction named[31687]: /etc/blocked.slave:9892: syntax error near ';'
  -  Oct 22 10:12:33 junction named[31687]: reloading configuration failed: unexpected token
 -->
<decoder name="named">
  <program_name>^named</program_name>
</decoder>

<decoder name="named-query">
  <parent>named</parent>
  <prematch>: query: </prematch>
  <regex>client (\S+)#\d+: query: (\S+) IN </regex>
  <order>srcip,url</order>
</decoder>


<decoder name="named_client">
  <parent>named</parent>
  <prematch>^client </prematch>
  <regex offset="after_prematch">^(\S+)#</regex>
  <order>srcip</order>
</decoder>

<decoder name="named_from">
  <parent>named</parent>  
  <regex offset="after_parent"> from [(\S+)]</regex>
  <order>srcip</order>
</decoder>

<decoder name="named-master">
  <parent>named</parent>
  <prematch> for master</prematch>
  <regex>for master (\S+):(\d+) \S+ \(source (\S+)#d+\)$</regex>
  <order>dstip,dstport,srcip</order>
</decoder>


<!-- Postfix  decoder.
  - Will extract the srcip
  - Examples:
  - postfix/smtpd[32297]: NOQUEUE: reject: RCPT from unknown[213.255.237.245]: 554
    <ce101@ce.metu.edu.tr>: Relay access denied; from=<kryonomm@yahoo.com>
    to=<e10445@jubiipost.dk> proto=SMTP helo=<SM01.net>
  - postfix/smtpd[27712]: NOQUEUE: reject: MAIL from localhost[127.0.0.1]: 452 Insufficient system storage
 -->

<decoder name="postfix">
  <program_name>^postfix</program_name>
</decoder>

<decoder name="postfix-reject">
  <use_own_name>true</use_own_name>
  <parent>postfix</parent>
  <prematch>^NOQUEUE: reject: \w\w\w\w from </prematch>
  <regex offset="after_prematch">[(\S+)]: (\d+) </regex>
  <order>srcip,id</order>
</decoder>

<decoder name="postfix-sasl">
  <parent>postfix</parent>
  <prematch>^warning: \S+: SASL </prematch>
  <regex>^warning: \S+[(\S+)]:</regex>
  <order>srcip</order>
</decoder>


<!-- Sendmail decoder.
  - Will extract the srcip
  - Examples:
  - sendmail[15806618]: k1SN9pkK15806618: ruleset=check_mail, arg1=<rtreter@qffff.com>,
  - relay=dsl.static81215198185.ttnet.net.tr [81.215.198.185] (may be forged), reject=553 5.1.8
  - <rtreter@qffff.com>... Domain of sender address rtreter@qffff.com does not exist
  - sm-msp-queue[13484]: k5TKj6L5012934: to=root, ctladdr=root (0/0), delay=00:04:00, xdelay=00:00:00, mailer=relay, pri=120112, relay=[127.0.0.1], dsn=4.0.0, stat=Deferred: Connection refused by [127.0.0.1]
  - sendmail[7735]: [ID 801593 mail.notice] k856Hah0007735: ruleset=check_rcpt, arg1=<sc@sd.com>, relay=[216.22.33.7], reject=553 5.3.0 <sc@sd.com>... Spammer 216.22.33.7 usergl@displaytoward.net rejected by RBL:http://www.spamhaus.org/
  - sm-mta[23868]: k9BEQK0c023868: rejecting commands
  from [200.121.73.169] [200.121.73.169] due to pre-greeting traffic
  - sendmail[7818]: j6KKHo2d007818: rejecting commands from sv.e103gng.com [66.62.19.10] due to pre-greeting traffic
 -->
<decoder name="sendmail-reject">
  <program_name>^sendmail|^sm-mta|^sm-msp-queue</program_name>
</decoder>

<decoder name="sendmail-pre-greeting">
  <parent>sendmail-reject</parent>
  <prematch>^\S+: rejecting commands from</prematch>
  <regex offset="after_prematch">^ \S+ [(\S+)]</regex>
  <order>srcip</order>
</decoder>

<decoder name="sendmail-reject-nodns">
  <parent>sendmail-reject</parent>
  <prematch>relay=[</prematch>
  <regex offset="after_prematch">^(\S+)]</regex>
  <order>srcip</order>
</decoder>

<decoder name="sendmail-reject-dns">
  <parent>sendmail-reject</parent>
  <prematch>relay=\S+ [</prematch>
  <regex offset="after_prematch">^(\S+)]</regex>
  <order>srcip</order>
</decoder>




<!-- SMF-SAV Sendmail Milter decoder.
  - Will extract the srcip
  - Examples:
  - smf-sav[513]: [ID 987462 mail.notice] sender check failed: <xkyjywqvophshu@mypersonalemail.com>, 125.133.22.112, [125.133.22.112], [00:00:01]
  - smf-sav[513]: [ID 407019 mail.info] sender check succeeded (cached): <asterisk-users-bounces@lists.digium.com>, 216.207.245.17, lists.digium.com
  - smf-sav[513]: [ID 987894 mail.notice] sender check tempfailed: <31363****-org@targetedpages.com>, 69.8.190.101, smtp101.tramailer.info, [00:00:05]
  - smf-sav[1883]: sender check tempfailed (cached): <k@vooC7b>, 87.103.236.97, [87.103.236.97]
  - smf-sav[1883]: sender check failed (cached): <clahaiclahai@email.iis.com.br
   >, 91.146.176.140, pool176-140.cable.tolna.net
  -->
<decoder name="smf-sav-reject">
  <program_name>^smf-sav</program_name>
  <prematch>^sender check failed|</prematch>
  <prematch>^sender check tempfailed</prematch>
  <regex offset="after_prematch">^ \(cached\): \S+, (\S+),|</regex>
  <regex>^: \S+, (\S+),</regex>
  <order>srcip</order>
</decoder>



<!-- Mail scanner
  - Will extract the srcip/action
  - Examples:
  - MailScanner[24112]: Message k7B9Mc6b015925 from
  68.171.145.34 (nilsenator@hotmail.com) to yyyyy.no is spam, SpamAssassin
  - May  3 16:28:40 jarjar MailScanner[4732]: Message k436SX2M005191 from
  111.222.111.222 (david@our.domain.org) to our.domain.org is spam
  , SpamAssassin
  - MailScanner[5317]: Message k436dCIW005370 from
  111.222.111.222 (david@our.domain.org) to another.domain.org is not s
  pam, SpamAssassin
  - MailScanner[29107]: Message j0EMandY027564 from xxx.xxx.xxx.xxx(xxxxx@xxxxx.ie) to xxxxx.ie is not spam
  -->
<decoder name="mailscanner">
  <program_name>^MailScanner</program_name>
</decoder>

<decoder name="mailscanner-ip">
  <parent>mailscanner</parent>
  <prematch>^Message \S+ from </prematch>
  <regex offset="after_prematch">^(\S+) \S+ to \S+ is (\w+)</regex>
  <order>srcip, action</order>
</decoder>


<!-- OpenBSD smtpd decoders -->

<decoder name="smtpd">
  <program_name>smtpd</program_name>
</decoder>

<decoder name="smtpd-client">
  <parent>smtpd</parent>
  <prematch offset="after_parent">^client</prematch>
  <regex>^client (\S+) </regex>
  <order>srcip</order>
</decoder>

<decoder name="smtpd-relay">
  <parent>smtpd</parent>
  <prematch>relay=</prematch>
  <regex>relay=\S+ [(\S+)], </regex>
  <order>srcip</order>
</decoder>



<!-- Iptables decoder.
  - Will extract the srcip, dstip, srcport, dstport, protocol
  - Examples:
  - kernel: FIREWALL_OUT IN= OUT=eth0
    SRC=192.168.6.57 DST=216.161.248.225 LEN=40 TOS=0x00 PREC=0x00 TTL=64
    ID=18547 DF PROTO=TCP SPT=46388 DPT=37628 WINDOW=6930 RES=0x00 ACK RST
    URGn=0
  - kernel: IPTABLE IN=eth0 OUT= MAC=ff:ff:ff:ff:ff:ff:00:03:93:db:2e:b4:08:00
    SRC=10.4.11.40 DST=255.255.255.255 LEN=180 TOS=0x00 PREC=0x00 TTL=64
    ID=4753 PROTO=UDP SPT=49320 DPT=2222 LEN=160
  - kernel: [4475569.016000] IN= OUT=lo SRC=192.168.2.11 DST=192.168.2.11
    LEN=52 TOS=0x10 PREC=0x00 TTL=64 ID=49546 DF PROTO=TCP SPT=43068
    DPT=22 WINDOW=8192 RES=0x00 ACK URGP=0
  - Aug 17 10:03:37 myhostname kernel: SFW2-INext-DROP-DEFLT IN=eth0 OUT= MAC=00:08:02:da:c8:51:00:0f:f7:74:31:8a:08:00 SRC=1.2.3.36 DST=1.2.3.194 LEN=28 TOS=0x00 PREC=0x00 TTL=44 ID=60200 PROTO=ICMP TYPE=8 CODE=0 ID=10466 SEQ=21229
  -->
<decoder name="iptables">
   <program_name>^kernel</program_name>
</decoder>

<decoder name="iptables-1">
   <parent>iptables</parent>
   <type>firewall</type>
   <prematch>^[\d+.\d+] \S+ IN=</prematch>

   <regex>^[\d+.\d+] (\S+) \.+ SRC=(\S+) DST=(\S+)</regex>
   <regex> \.+ PROTO=(\w+) </regex>
   <order>action,srcip,dstip,protocol</order>
</decoder>

<decoder name="iptables-1">
   <parent>iptables</parent>
   <type>firewall</type>
   <regex offset="after_regex">^SPT=(\d+) DPT=(\d+) </regex>
   <order>srcport,dstport</order>
</decoder>

<decoder name="iptables-2">
   <parent>iptables</parent>
   <type>firewall</type>
   <prematch>^\S+ IN=</prematch>

   <regex>^(\S+) \.+ SRC=(\S+) DST=(\S+) \.+ </regex>
   <regex>PROTO=(\w+) </regex>
   <order>action,srcip,dstip,protocol</order>
</decoder>

<decoder name="iptables-2">
   <parent>iptables</parent>
   <type>firewall</type>
   <regex offset="after_regex">^SPT=(\d+) DPT=(\d+) </regex>
   <order>srcport,dstport</order>
</decoder>

<decoder name="iptables-shorewall">
   <parent>iptables</parent>
   <type>firewall</type>
   <prematch>^Shorewall:\S+:</prematch>

   <regex offset="after_prematch">^(\S+):\.+ SRC=(\S+) DST=(\S+) \.+ </regex>
   <regex>PROTO=(\w+) </regex>
   <order>action,srcip,dstip,protocol</order>
</decoder>

<decoder name="iptables-shorewall">
   <parent>iptables</parent>
   <type>firewall</type>
   <regex offset="after_regex">^SPT=(\d+) DPT=(\d+) </regex>
   <order>srcport,dstport</order>
</decoder>

<decoder name="iptables-shorewall2">
  <parent>iptables</parent>
  <type>firewall</type>
  <prematch>^\p\S+\p Shorewall:\S+:</prematch>
  <regex offset="after_prematch">^(\S+):\.+ SRC=(\S+) DST=(\S+) \.+ </regex>
  <regex>PROTO=(\w+) </regex>
  <order>action,srcip,dstip,protocol</order>
</decoder>


<!-- Solaris IPFilter decoder.
  - Will extract the action, srcip, srcport, dstip, dstport
  - Examples:
  - ipmon[11523]: [ID 702911 local0.warning] 09:30:39.300795 3x ce0 @0:1
    b 10.4.0.25,43873 -> 10.4.122.243,22 PR tcp len 20 100 -AP IN
  - ipmon[11523]: [ID 702911 local0.warning] 09:31:53.285032 hme0 @0:1
    b 10.4.122.243,138 -> 255.255.255.255,138 PR udp len 20 229 IN mbcast
  - ipmon[11523]: [ID 702911 local0.notice] 09:30:40.398290 ce0 @0:14
    p 10.4.122.243,123 -> 10.4.122.16,123 PR udp len 20 76 K-S OUT
  -->
<decoder name="ipfilter">
   <type>firewall</type>
   <program_name>^ipmon</program_name>
   <regex> (\w) (\S+),(\d+) -> </regex>
   <regex>(\S+),(\d+) PR (\w+) </regex>
   <order>action,srcip,srcport,dstip,dstport,protocol</order>
</decoder>


<!-- AIX IPSec decoder.
  - Will extract the action,srcip,dstip,protocol,srcport,dstport
  - Examples:
  - ipsec_logd: #:3 R:p  I:10.0.0.99 S:10.0.0.82 D:10.0.0.99
    P:tcp/ack SP:50349 DP:22 R:l I:en0 F:n T:0 L:88
  - ipsec_logd: #:1 R:p  O:10.0.0.99. S:10.0.0.99 D:10.0.0.25
    P:udp SP:2063 DP:53 R:l I:en0 F:n T:0 L:81
 -->
<decoder name="aix-ipsec">
   <type>firewall</type>
   <program_name>^ipsec_logd</program_name>
   <regex> R:(\w)  \w:\S+ S:(\S+) </regex>
   <regex>D:(\S+) P:(\S+) SP:(\d+) DP:(\d+) </regex>
   <order>action,srcip,dstip,protocol,srcport,dstport</order>
</decoder>



<!-- OpenBSD pf decoder (as a plugin - compiled).
  - Will extract the action,srcip,dstip,protocol,srcport,dstport
  - Examples:
  - Mar 30 15:33:26 enigma pf: Mar 30 15:32:33.483712 rule 2/(match) pass in on xl0: 140.211.166.3.6667 > 192.168.2.10.16290: P 7408:7677(269) ack 1773 win 2520 <nop,nop,timestamp 3960674784 2860123562> (DF)
  - Mar 30 15:47:05.522341 rule 4/(match) block in on lo0: 127.0.0.1.48784 > 127.0.0.1.23: S 1381529123:1381529123(0) win 16384 <mss 33184,nop,nop,sackOK,nop,wscale 0,[|tcp]> (DF) [tos 0x10]
  - Mar 30 15:54:22.171929 rule 3/(match) pass out on xl0: 192.168.2.10.1514 > 192.168.2.190.1030:  udp 73
  - Mar 30 15:54:22.174412 rule 3/(match) pass out on xl0: 192.168.2.10.1514 > 192.168.2.190.1030:  udp 89

  -->
<decoder name="pf">
   <type>firewall</type>
   <program_name>^pf$</program_name>
   <plugin_decoder>PF_Decoder</plugin_decoder>
</decoder>



<!-- SonicWall decoder.
  - Will extract action, srcip, dstip, protocol, srcport and dstport
  - Examples:
  - Jan  3 13:45:36 192.168.5.1 id=firewall sn=000SERIAL time="2007-01-03 14:48:06" fw=1.1.1.1 pri=6 c=262144 m=98 msg="Connection Opened" n=23419 src=2.2.2.2:36701:WAN dst=1.1.1.1:50000:WAN proto=tcp/50000
  - Jan  3 13:45:36 192.168.5.1 id=firewall sn=000SERIAL time="2007-01-03 14:48:07" fw=1.1.1.1 pri=1 c=32 m=30 msg="Administrator login denied due to bad credentials" n=7 src=2.2.2.2:36701:WAN dst=1.1.1.1:50000:WAN
  - id=firewall sn=00301E0526B1 time="2004-04-01 10:39:35"
  fw=67.32.44.2 pri=5 c=64 m=36 msg="TCP connection dropped" n=2686 src=67.101.200.27:4507:WAN dst=67.32.44.2:445:LAN rule=0
  -->
<decoder name="sonicwall">
  <type>firewall</type>
  <prematch>^id=\w+ sn=\w+ time=\S+ \S+ fw=\S+ pri=\d </prematch>
  <plugin_decoder>SonicWall_Decoder</plugin_decoder>
</decoder>



<!-- Netscreen Firewall decoder.
  - Will extract the action,srcip,dstip,protocol,srcport,dstport
  - Examples:
  - Jan  1 10:02:11 xx ns5gt: NetScreen device_id=ns5gt  [No Name]system-notification-00257(traffic): start_time="2006-01-01 10:09:38" duration=0 policy_id=310101 service=tcp/port:1526 proto=6 src zone=Null dst zone=self action=Deny sent=0 rcvd=38 src=10.1.2.3 dst=10.1.1.1 src_port=51350 dst_port=1426
  - <13>Mar 16 15:27:56 192.168.2.1 ns5gt: NetScreen device_id=ns5gt  [No Name]system-notification-00257(traffic): start_time=\"2004-03-16 16:31:22\" duration=0 policy_id=310001 service=tcp/port:120 proto=6 src zone=Null dst zone=self action=Deny sent=0 rcvd=60 src=10.1.1.1 dst=10.1.2.1 src_port=32047 dst_port=22
  - Jun  2 11:24:16 fire00 sav00: NetScreen device_id=sav00  [Root]system-critical-00436: Large ICMP packet! From 210.232.20.7 to 148.100.114.126, proto 1 (zone Untrust, int ethernet1/2). Occurred 1 times. (2006-06-02 11:24:16)
  -  NetScreen device_id=ns5gt [Root]system-critical-00027: Multiple login failures occurred for user netscreen from IP address 1.2.3.4:1567 (2004-10-07)
  -
  - ** Program name for netscreen is empty, since it is the hostname.
  -->
<decoder name="netscreenfw">
  <program_name />
  <prematch>^NetScreen device_id</prematch>
</decoder>

<decoder name="netscreenfw-traffic">
  <parent>netscreenfw</parent>
  <type>firewall</type>

  <prematch offset="after_parent">system-notification-00257</prematch>
  <prematch>\(traffic\): </prematch>

  <regex offset="after_prematch"> proto=(\w+) \.+action=(\w+) </regex>
  <regex>\.+src=(\S+) dst=(\S+) src_port=(\d+) dst_port=(\d+)</regex>
  <order>protocol, action, srcip, dstip, srcport, dstport</order>
</decoder>

<decoder name="netscreenfw-critical">
  <parent>netscreenfw</parent>
  <prematch offset="after_parent">system-critical-\.+ from |</prematch>
  <prematch>system-alert-\.+ from </prematch>

  <regex offset="after_parent">system-(\w+)-(\d+): \.+ </regex>
  <regex>from\.+(\S+)</regex>
  <order>action, id, srcip</order>
</decoder>

<decoder name="netscreenfw-admin">
  <parent>netscreenfw</parent>
  <regex offset="after_parent">system-(\w+)-(\d+):</regex>
  <order>action, id</order>
</decoder>


<!-- Pix decoder.
  - Will extract the srcip, srcport, dstip and dstport whenever possible.
  - Examples:
  - %PIX-6-106015: Deny TCP (no connection) from 161.58.238.151/110 to a.b.c.d/3782 flags RST ACK
  - %PIX-2-106001: Inbound TCP connection denied from 165.139.46.7/3854 to 165.189.27.70/139 flags
  - %PIX-3-106010: Deny inbound tcp src outside:213.98.79.233/2620 dst dmz:213.98.254.145/135
  - %PIX-3-106011: Deny inbound (No xlate) udp src outside:192.168.2.1/137
  dst outside:192.168.2.14/137
  - %PIX-3-106011: Deny inbound (No xlate) tcp src inside:10.100.7.43/80 dst
  inside:10.100.4.71/2285
  - %PIX-3-710003: TCP access denied by ACL from 216.39.220.130/54065 to outside:62.192.113.98/ssh
  - %PIX-7-710001: TCP access requested from X.X.X.X/1292 to outside:Y.Y.Y.Y/ssh
  - %PIX-7-710002: UDP access permitted from 33.33.33.4/943 to inside:33.33.33.15/snmp
  - %PIX-7-710005: UDP request discarded from <public IP of 525>/4500 to outside:192.168.69.137/4500
  - %PIX-2-106002   protocol Connection denied by outbound list acl_ID src inside_address dest outside_address
  - %PIX-2-106002: udp connection denied by outbound list 30 src 216.53.120.62 138 dest 169.132.10.82 138
  -  %PIX-4-106023: Deny tcp src inside:111.11.11.1/2143 dst YYY:172.11.1.11/139 by access-group "inside_inbound"
  - %PIX-4-400013 IDS:2003 ICMP redirect from 10.4.1.2 to 10.2.1.1 on interface dmz
  - %PIX-2-106006: Deny inbound UDP from ***/20031 to ***/20031 on
  interface vpn
  - %PIX-7-710002: TCP access permitted from 10.0.0.1/60749 to db:10.0.0.2/ssh
  - %PIX-6-305012: Teardown dynamic UDP translation from inside:1.1.1.1/12 to outside:1.2.1.2/11 duration 0:00:11.
  - %PIX-3-305005: No translation group found for icmp src outside:x.x.x.x dst inside:x.x.x.x (type 3, code 0)
  - %ASA-2-106001: Inbound TCP connection denied from 1.2.3.4/1234 to 213.207.99.248/445 flags SYN on interface outside (Message repeated 2 times)
  - %PIX-6-605005: Login permitted from 192.168.1.2/2953 to inside:192.168.1.1/telnet for user ""
  - %PIX-6-605004: Login denied from 192.168.2.10/32597 to outside:192.168.2.14/ssh for user "root"
  - %PIX-6-305011: Built dynamic UDP translation from inside:192.168.1.2/1026 to outside:192.168.2.14/1163
  - %PIX-6-305011: Built dynamic TCP translation from inside:192.168.1.3/54946 to outside:192.168.2.14/1033
  - %PIX-6-302015: Built outbound UDP connection 156 for outside:192.168.2.10/1514 (192.168.2.10/1514) to inside:192.168.1.2/1026 (192.168.2.14/1163)
  -->
<decoder name="pix">
  <prematch>^%PIX-|^\w\w\w \d\d \d\d\d\d \d\d:\d\d:\d\d: %PIX-|</prematch>
  <prematch>^%ASA-|^\w\w\w \d\d \d\d\d\d \d\d:\d\d:\d\d: %ASA-|</prematch>
  <prematch>^%FWSM-|^\w\w\w \d\d \d\d\d\d \d\d:\d\d:\d\d: %FWSM-</prematch>
</decoder>

<decoder name="pix-fw1">
  <parent>pix</parent>
  <type>firewall</type>
  <prematch offset="after_parent">^2-106001</prematch>
  <regex offset="after_parent">^(\S+): \w+ (\w+) \S+ (\S+) from </regex>
  <regex>(\S+)/(\S+) to (\S+)/(\S+)</regex>
  <order>id, protocol, action, srcip, srcport, dstip, dstport</order>
</decoder>

<decoder name="pix-fw2">
  <parent>pix</parent>
  <type>firewall</type>
  <prematch offset="after_parent">^3-710003|^7-710002|^7-710005</prematch>
  <regex offset="after_parent">^(\S+): (\S+) \w+ (\w+)\.+from </regex>
  <regex>(\S+)/(\S+) to \w+:(\S+)/(\S+)</regex>
  <order>id, protocol, action, srcip, srcport, dstip, dstport</order>
</decoder>

<decoder name="pix-fw3">
  <parent>pix</parent>
  <type>firewall</type>
  <prematch offset="after_parent">^4-106023</prematch>
  <regex offset="after_parent">^(\S+): (\w+) (\w+) src \w+:</regex>
  <regex>(\S+)/(\S+) dst \w+:(\S+)/(\S+)</regex>
  <order>id, action, protocol, srcip, srcport, dstip, dstport</order>
</decoder>

<decoder name="pix-fw4">
  <parent>pix</parent>
  <type>firewall</type>
  <prematch offset="after_parent">^4-106019</prematch>
  <regex offset="after_parent">^(\S+): IP packet from (\S+) to </regex>
  <regex>(\S+), protocol (\w+) (\w+) </regex>
  <order>id, srcip, dstip, protocol, action</order>
</decoder>

<decoder name="pix-fw5">
  <parent>pix</parent>
  <type>firewall</type>
  <prematch offset="after_parent">^2-106006|^2-106007</prematch>
  <regex offset="after_parent">^(\S+): (\w+) \S+ (\w+) from </regex>
  <regex>(\S+)/(\d+) to (\S+)/(\d+) </regex>
  <order>id, action, protocol, srcip, srcport, dstip, dstport</order>
</decoder>

<decoder name="pix-fw6">
  <parent>pix</parent>
  <type>firewall</type>
  <prematch offset="after_parent">^6-106015</prematch>
  <regex offset="after_parent">^(\S+): (\w+) (\w+) \S+ \S+ (\S+) from </regex>
  <regex>(\S+)/(\S+) to (\S+)/(\S+)</regex>
  <order>id, action, protocol, srcip, srcport, dstip, dstport</order>
</decoder>

<decoder name="pix-fw7">
  <parent>pix</parent>
  <type>firewall</type>
  <prematch offset="after_parent">^6-305012</prematch>
  <regex offset="after_parent">^(\S+): (\w+) \w+ (\w+) translation </regex>
  <regex>from \w+:(\S+)/(\d+) to \w+:(\S+)/(\d+) </regex>
  <order>id, action, protocol, srcip, srcport, dstip, dstport</order>
</decoder>

<decoder name="pix-fw8">
  <parent>pix</parent>
  <type>firewall</type>
  <prematch offset="after_parent">^3-106011|^3-106010</prematch>
  <regex offset="after_parent">^(\S+): (\w+) \.+ (\w+) src </regex>
  <regex>\w+:(\S+)/(\d+) dst \w+:(\S+)/(\d+)</regex>
  <order>id, action, protocol, srcip, srcport, dstip, dstport</order>
</decoder>

<decoder name="pix-url-success">
  <parent>pix</parent>
  <prematch offset="after_parent">^5-304001: </prematch>
  <regex offset="after_parent">^(\S+): (\S+) Accessed URL </regex>
  <regex>(\S+):(http\w*://\.+)|</regex>
  <regex>^(\S+): (\S+) Accessed URL (\S+):</regex>
  <order>id, srcip, dstip, url</order>
</decoder>

<decoder name="pix-url-deny">
  <parent>pix</parent>
  <prematch offset="after_parent">^5-304002: </prematch>
  <regex offset="after_parent">^(\S+): Access (denied) URL (http\w*://\.+) </regex>
  <regex>SRC (\S+) DEST (\S+) on interface</regex>  
  <order>id, action, url, srcip, dstip</order>
</decoder>

<decoder name="pix-attacks">
  <parent>pix</parent>
  <prematch offset="after_parent">^2-106012: |^2-106017: |</prematch>
  <prematch>^2-106020|^1-106021|^1-106022|</prematch>
  <prematch>^4-4000</prematch>
  <regex offset="after_parent">^(\S+): \.+ from (\S+) </regex>
  <order>id, srcip</order>
</decoder>

<decoder name="pix-srcip">
  <parent>pix</parent>
  <prematch offset="after_parent">^6-605004|^6-308001|^6-605005</prematch>
  <regex offset="after_parent">^(\S+): \.+ (\S+)</regex>
  <order>id, srcip</order>
</decoder>

<decoder name="pix-generic">
  <parent>pix</parent>
  <regex offset="after_parent">^(\S+): </regex>
  <order>id</order>
</decoder>



<!-- Cisco VPN Concentrator
  - Will exatract srcip and username.
  - Examples:
  -
  - Jan 8 09:10:37 vpn.example.com 11504 01/08/2007 09:10:37.780 SEV=3 AUTH/5 RPT=124 192.168.0.1 Authentication rejected: Reason = Unspecified handle = 805, server = auth.example.com, user = testuser, domain = <not specified>
  11504 01/08/2007 09:10:37.780 SEV=3
  -->
<decoder name="cisco-vpn-concentrator">
  <prematch>^\d+ \d\d/\d\d/\d\d\d\d \S+ SEV=\d </prematch>
  <regex offset="after_prematch">^(\S+) RPT=\d+ (\S+) </regex>
  <order>id, srcip</order>
</decoder>



<!-- Snort decoder.
  - Will extract the id, srcip and dstip
  - Examples:
  - snort: [1:469:3] ICMP PING NMAP [Classification: Attempted Information
    Leak] [Priority: 2]: {ICMP} 10.4.12.26 -> 10.4.10.231
  - snort: [1:1420:11] SNMP trap tcp [Classification: Attempted Information
    Leak] [Priority: 2]: {TCP} 10.4.12.26:37020 -> 10.4.10.231:162
  - [**] [1:1054:7] WEB-MISC weblogic/tomcat .jsp view source attempt [**]
    [Classification: Web Application Attack]
    [Priority: 1]  10.4.12.26:34041 -> 66.179.53.37:80
  - [**] [1:1421:11] SNMP AgentX/tcp request [**]
    [Classification: Attempted Information Leak] [Priority: 2]
    10.4.3.20:626 -> 10.4.10.161:705
  - [**] [1:1882:10] ATTACK-RESPONSES id check returned userid [**]
    [Classification: Potentially Bad Traffic] [Priority: 2]
    {UDP} 192.168.20.32 -> 192.168.20.2
  -->

<decoder name="snort">
  <program_name>^snort</program_name>
</decoder>

<decoder name="snort">
  <type>ids</type>
  <prematch>^[**] [\d+:\d+:\d+] </prematch>
</decoder>

<decoder name="snort2">
   <parent>snort</parent>
   <type>ids</type>
   <prematch>^[**] |^[\d+:\d+:\d+] </prematch>
   <regex>^[**] [(\d+:\d+:\d+)] \.+ (\S+)\p*\d* -> </regex>
   <regex>(\S+)|^[(\d+:\d+:\d+)] \.+ </regex>
   <regex>(\S+)\p*\d* -> (\S+)</regex>
   <order>id,srcip,dstip</order>
   <fts>name,id,srcip,dstip</fts>
</decoder>



<!-- OpenBSD isakmpd decoders -->

<decoder name="isakmpd">
  <program_name>^isakmpd</program_name>
</decoder>

<decoder name="isakmpd-from">
  <parent>isakmpd</parent>
  <prematch>message from </prematch>
  <regex>from (\S+) port (\d+)</regex>
  <order>srcip,srcport</order>
</decoder>

<decoder name="isakmpd-peer">
  <parent>isakmpd</parent>
  <prematch>from peer</prematch>
  <regex>from peer (\S+):(\d+)$</regex>
  <order>srcip,srcport</order>
</decoder>



<!-- Suhosin decoder.
  - Will extract the attack name and srcip.
  - Examples:
  - suhosin[76366]: ALERT - canary mismatch on efree() - heap overflow detected (attacker '200.139.164.149', file 'xyz')
  - suhosin[24239]: ALERT - configured request variable value length limit exceeded - dropped variable 'introtext' (attacker '192.168.1.2', file '/var/www/site/administrator/index2.php')
  - suhosin[32150]: ALERT - configured POST variable limit exceeded - dropped variable 'setting[sg_allow_delete_empty_group]' (attacker '32.104.x.y', file '/home/htdocs/admincp/options.php')
  -->
<decoder name="suhosin">
  <program_name>^suhosin</program_name>
  <type>ids</type>
  <regex>^ALERT - (\.+) \(attacker '(\S+)', </regex>
  <order>id, srcip</order>
  <fts>name, location, id</fts>
</decoder>



<!-- Dragon Decoder
  - Will extract srcip, dstip and id
  - Examples:
  - 2007-02-24 00:07:30|xx-ids|MS:MDTC-DOS|1.2.3.4|5.6.7.8|123|456|I||6|tcp,xx
  -
  -->
<decoder name="dragon-nids">
   <type>ids</type>
   <prematch>^\d\d\d\d-\d\d-\d\d \d\d:\d\d:\d\d\|</prematch>
   <regex offset="after_prematch">^\S+\|(\S+)\|</regex>
   <regex>(\S+)\|(\S+)\|</regex>
   <order>id, srcip, dstip</order>
   <fts>name, id, srcip, dstip</fts>
</decoder>



<!-- Horde decoder
  - Will extract: username and srcip.
  - Examples:
  - [notice] [imp] Login success for raphaelv@xx [100.121.170.41] to {a.b.c:143} [on line 92 of "/home/webmail/horde/imp/redirect.php"]
  - [error] [imp] FAILED LOGIN 210.179.154.213 to xxx:143[imap] as mala1
  -->
<decoder name="horde_imp">
  <prematch>^[\w+] [imp] |^[\w+] [horde] </prematch>
</decoder>

<decoder name="horde_imp_success">
  <parent>horde_imp</parent>
  <prematch offset="after_parent">^Login success </prematch>
  <regex offset="after_prematch">^for (\S+) [(\S+)] </regex>
  <order>user, srcip</order>
</decoder>

<decoder name="horde_imp_failed">
  <parent>horde_imp</parent>
  <prematch offset="after_parent">^FAILED LOGIN</prematch>
  <regex offset="after_prematch">^ (\S+) to \S+ as (\S+) </regex>
  <order>srcip, user</order> 
</decoder>



<!-- Wordpress decoder.
  -  It needs the WPsyslog2 plugin.
  - Examples:
  - WPsyslog[14382]: [127.0.0.1 na] Info: User authentication failed. User name: lala
  - WPsyslog[14382]: [127.0.0.1 na] Info: User logged in. User name: admin (admin).
  -->
<decoder name="wordpress">
  <program_name>^WPsyslog</program_name>
  <prematch>^[</prematch>
  <regex offset="after_prematch">^(\S+) </regex>
  <order>srcip</order>
</decoder>



<!-- Roundcube decoder
 - Will extract username and src IP from the logs, when available.
   Examples:
 - Apr 10 22:45:20 hostname roundcube: [10-Apr-2009 22:45:20 -0500] IMAP
   Error: Authentication for username failed (LOGIN): "a001 NO Authentication
   failed." (POST /roundcube/?_task=&_action=login)
 - Apr 10 23:01:23 hostname roundcube: [10-Apr-2009 23:01:23 -0500]:
   Successful login for username (id 1) from 127.0.0.1
-->
<decoder name="roundcube">
  <program_name>^roundcube</program_name>
  <prematch>^[\d\d-\w\w\w-\d\d\d\d \d\d:\d\d:\d\d \S+]</prematch>
</decoder>

<decoder name="roundcube-success">
  <parent>roundcube</parent>
  <prematch>^: Successful login for </prematch>
  <regex offset="after_prematch">^(\S+) \(id \d+\) from (\S+)$</regex>
  <order>user, srcip</order>
</decoder>

<decoder name="roundcube-denied">
  <parent>roundcube</parent>
  <prematch>^ \w+ Error: Authentication </prematch>
  <regex offset="after_prematch">^for (\.+) failed</regex>
  <order>user</order>
</decoder>



<!-- Apache decoder.
  - Will extract the srcip
  - Examples:
  - [error] [client 80.230.208.105] Directory index forbidden by rule: /home/
  - [error] [client 64.94.163.159] Client sent malformed Host header
  - [error] [client 66.31.142.16] File does not exist: /var/www/html/default.ida
  - [notice] Apache configured
  - httpd[18660]: [error] [client 12.34.56.78] File does not exist: /usr/local/htdocs/cache
  - httpd[23745]: [error] [client 12.34.56.78] PHP Notice:
  - [Tue Sep 30 11:30:13.262255 2014] [core:error] [pid 20101] [client 99.47.227.95:34567] AH00037: Symbolic link not allowed or link target not accessible: /usr/share/awstats/icon/mime/document.png
  - [Tue Sep 30 12:11:21.258612 2014] [ssl:error] [pid 30473] AH02032: Hostname www.example.com provided via SNI and hostname ssl://www.example.com provided via HTTP are different
  - [Tue Sep 30 12:24:22.891366 2014] [proxy:warn] [pid 2331] [client 77.127.180.111:54082] AH01136: Unescaped URL path matched ProxyPass; ignoring unsafe nocanon, referer: http://www.easylinker.co.il/he/links.aspx?user=bguyb
  - [Tue Sep 30 14:25:44.895897 2014] [authz_core:error] [pid 31858] [client 99.47.227.95:38870] AH01630: client denied by server configuration: /var/www/example.com/docroot/
  -->
<decoder name="apache-errorlog">
  <program_name>^httpd</program_name>
</decoder>

<decoder name="apache-errorlog">
  <prematch>^[warn] |^[notice] |^[error] </prematch>
</decoder>

<decoder name="apache-errorlog">
    <prematch>^[\w+ \w+ \d+ \d+:\d+:\d+.\d+ \d+] [\S+:warn] |^[\w+ \w+ \d+ \d+:\d+:\d+.\d+ \d+] [\S+:notice] |^[\w+ \w+ \d+ \d+:\d+:\d+.\d+ \d+] [\S+:error] </prematch>
</decoder>

<decoder name="apache24-errorlog-ip">
    <parent>apache-errorlog</parent>

    <prematch offset="after_parent">[client</prematch>
    <regex offset="after_prematch">^ (\S+):\d+] (\S+): </regex>
    <order>srcip,id</order>
</decoder>

<decoder name="apache-errorlog-ip">
  <parent>apache-errorlog</parent>

  <prematch offset="after_parent">^[client</prematch>
  <regex offset="after_prematch">^ (\S+)] </regex>
  <order>srcip</order>
</decoder>



<!-- Nginx error log decoder.
  - Will extract the srcip.
  - Examples:
  - 2009/09/15 20:55:40 [error] 63858#0: *3663 open() "/srv/www/ossec.net/robots.txt" failed (2: No such file or directory), client: 1.2.3.4, server: ossec.net, request: "GET /robots.txt HTTP/1.1", host: "www.ossec.net"
  - 2009/09/15 19:51:07 [error] 37992#0: accept() failed (53: Software caused connection abort)
  -->
<decoder name="nginx-errorlog">
  <prematch>^20\d\d/\d\d/\d\d \d\d:\d\d:\d\d [</prematch>
</decoder>

<decoder name="nginx-errorlog-ip">
  <parent>nginx-errorlog</parent>
  <prematch offset="after_parent">, client: \S+, server: \S+, request: "\S+ </prematch>
  <regex offset="after_parent">, client: (\S+), </regex> 
  <order>srcip</order>
</decoder>




<!-- NCSA common log decoder (used by apache, Lotus Domino and IIS NCSA).
  -  Will extract the srcip, url and id.
  -  Every web access log must use "web-log" as their
  -  type if they want to be matched against the web rules.
  - Examples:
  -  63.91.167.39 - - [03/Aug/2001:21:56:18 -0700] "GET /default.ida?NNNN
  -  206.78.62.16 - - [06/Aug/2001:08:57:08 -0700] "GET /default.ida?XX
  -  5.211.112.6 - - [04/Feb/2003:16:17:30 -0500] "GET /mod_ssl:error:
  -  192.168.2.190 - - [18/Jan/2006:13:10:06 -0500] "GET /xxx.html HTTP/1.1"
     200 1732
  -  1.1.1.1 - username [18/Jan/2006:13:10:06 -0500] "GET /xxx.html HTTP/1.1"
  -  123.4.5.6 aa.xx.com - [05/Nov/2006:00:46:56 -0500] "GET / HTTP/1.1" 302 -
  - ::ffff:202.194.15.192 190.7.138.180 - [18/Oct/2010:10:48:55 -0500] "GET //php-my-admin/config/config.inc.php?p=phpinfo(); HTTP/1.1" 404 345 "-"  "Mozilla/4.0 (compatible; MSIE 6.0; Windows 98)"
  -->
<decoder name="web-accesslog">
  <type>web-log</type>
<<<<<<< HEAD
  <prematch>^\S+ |^\S+ </prematch>
  <regex>^(\S+) \S+ \S+ [\S+ \S\d+] </regex>
  <regex>"\w+ (\S+) HTTP\S+ (\d+) </regex>
=======
  <prematch>^\S+ \S+ \S+ [\S+ \S\d+] "\w+ \S+ HTTP\S+" </prematch>
  <regex>^(\S+) \S+ \S+ [\S+ \S\d+] </regex>
  <regex>"\w+ (\S+) HTTP\S+" (\d+) </regex>
>>>>>>> 7999a264
  <order>srcip, url, id</order>
</decoder>


<!-- Windows date format.
  -  Pre match for windows date format. Used on Windows firewall,
  -  IIS, etc.
  -  Examples:
  -  2006-07-23 04:40:02 xxx
  -->
<decoder name="windows-date-format">
  <prematch>^\d\d\d\d-\d\d-\d\d \d\d:\d\d:\d\d </prematch>
</decoder>



<!-- Windows firewall decoder.
  - Will extract action, protocol, srcip, dstip, srcport and dstport.
  - Examples:
  - 2006-09-18 22:25:30 OPEN TCP 11.12.72.10 12.252.71.6 3311 445 - - - - - - - - -
  - 2006-09-18 22:26:23 DROP UDP 11.152.183.14 239.255.255.250 65299 1900 310 - - - - - - - RECEIVE
  - 2006-09-18 22:26:23 DROP UDP 11.152.183.14 239.255.255.250 65299 1900 310 - - - - - - - RECEIVE
  - 2006-09-18 22:26:23 DROP UDP 11.152.183.14 239.255.255.250 65298 1900 319 - - - - - - - RECEIVE
  -->
<decoder name="windows-firewall">
  <parent>windows-date-format</parent>
  <type>firewall</type>
  <use_own_name>true</use_own_name>
  <prematch offset="after_parent">^OPEN|^CLOSE|^DROP</prematch>
  <regex offset="after_parent">^(\w+) (\w+) </regex>
  <regex>(\S+) (\S+) (\d+) (\d+) </regex>
  <order>action, protocol, srcip, dstip, srcport, dstport</order>
</decoder>


<!-- IIS 5 WWW W3C log format.
  - #Fields: date time c-ip cs-username s-sitename s-computername s-ip s-port cs-method cs-uri-stem cs-uri-query sc-status cs-host cs(User-Agent) cs(Referer)
  - Examples:
  - 2006-07-23 04:40:02 1.2.3.4 - W3SVC3 CIN1WEB03 1.2.3.4 443 GET /Default.asp - 200 hiden.com Mozilla/4.0+(compatible;+MSIE+6.0;+Windows+NT+5.1;+Avant+Browser;+Avant+Browser;+.NET+CLR+1.1.4322;+.NET+CLR+2.0.50727) -
  -->
<decoder name="web-accesslog-iis5">
  <parent>windows-date-format</parent>
  <type>web-log</type>
  <use_own_name>true</use_own_name>
  <prematch offset="after_parent">^\S+ \S+ W3SVC</prematch>
  <regex offset="after_parent">^(\S+) \S+ \S+ \S+ \S+ </regex>
  <regex>\d+ \S+ (\S+ \S+) (\d+) </regex>
  <order>srcip,url,id</order>
</decoder>


<!-- IIS6 WWW W3C log format.
  - #Fields: date time s-sitename s-computername s-ip cs-method cs-uri-stem
  cs-uri-query s-port cs-username c-ip cs-version cs(User-Agent)
  cs(Cookie) cs(Referer) cs-host sc-status sc-substatus sc-win32-status
  sc-bytes cs-bytes time-taken
  - Examples:
  - 2007-01-22 05:00:11 W3SVC1 HOSTNAME 1.1.1.1 POST /SimpleAuthWebService/SimpleAuth.asmx - 80 - 2.2.2.2 HTTP/1.1 Windows-Update-Agent - - hostname 200 0 0 1467 841 31
  -->
<decoder name="web-accesslog-iis6">
  <parent>windows-date-format</parent>
  <type>web-log</type>
  <use_own_name>true</use_own_name>
  <prematch offset="after_parent">^W3SVC\d+ \S+ \S+ \S+ </prematch>
  <regex offset="after_prematch">^(\S+ \S+) \d+ \S+ (\S+) </regex>
  <regex>\S+ \S+ \S+ \S+ \S+ (\d+) </regex>
  <order>url, srcip, id</order>
</decoder>


<!-- IIS 5 W3C FTP log format.
  - Examples:
  - #Fields: date time c-ip cs-username s-sitename s-computername s-ip s-port cs-method cs-uri-stem cs-uri-query sc-status sc-win32-status sc-bytes cs-bytes time-taken cs-version cs-host cs(User-Agent) cs(Cookie) cs(Referer)
  - 2006-07-23 17:57:59 192.168.3.64 Administrator MSFTPSVC1 HAIJO2 192.168.1.12 21 [144]USER Administrator - 331 0 0 0 0 FTP - - - -
  - 2006-07-23 17:57:59 192.168.3.64 Administrator MSFTPSVC1 HAIJO2 192.168.1.12 21 [144]PASS - - 230 0 0 0 16 FTP - - - -
  -->
<decoder name="msftp">
  <parent>windows-date-format</parent>
  <use_own_name>true</use_own_name>
  <prematch offset="after_parent">^\S+ \S+ MSFTPSVC</prematch>
  <regex offset="after_parent">^(\S+) (\S+) \S+ \S+ \S+ </regex>
  <regex>\d+ [\d+](\S+) \S+ \S+ (\d+) </regex>
  <order>srcip,user,action,id</order>
</decoder>



<!-- IIS 5 W3C SMTP log format (Exchange).
  - Examples:
  - #Fields: date time c-ip cs-username s-sitename s-computername s-ip s-port cs-method cs-uri-stem cs-uri-query sc-status sc-win32-status sc-bytes cs-bytes time-taken cs-version cs-host cs(User-Agent) cs(Cookie) cs(Referer)
  - 2006-10-09 14:04:46 69.217.186.117 - SMTPSVC1 MEE-PDC 192.168.X.X 0 xxxx -
  > +hupylaw.hupy.local 500 0 32 23 0 SMTP - - - -
  -->
<decoder name="msexchange">
  <parent>windows-date-format</parent>
  <use_own_name>true</use_own_name>
  <prematch offset="after_parent">^\S+ \S+ SMTPSVC</prematch>
  <regex offset="after_parent">^(\S+) \S+ \S+ \S+ \S+ </regex>
  <regex>\d+ (\S+) \S+ \S+ (\d+) </regex>
  <order>srcip, action, id</order>
</decoder>



<!-- Racoon VPN.
  - Extract id (error or info) and ip address whenever possible.
  - 2006-08-08 01:42:09: ERROR: couldn't find the pskey for 222.155.15.88.
  -
  -->
<decoder name="racoon">
  <prematch>^\d\d\d\d-\d\d-\d\d \d\d:\d\d:\d\d: </prematch>
</decoder>

<decoder name="racoon-failed">
  <parent>racoon</parent>
  <use_own_name>true</use_own_name>

  <prematch offset="after_parent">^ERROR: couldn't find the pskey </prematch>
  <regex offset="after_prematch">^for (\S+)</regex>
  <order>srcip</order>
</decoder>

<decoder name="racoon-action">
  <parent>racoon</parent>
  <regex offset="after_parent">^(\w+): </regex>
  <order>action</order>
</decoder>



<!-- Squid access log decoder.
  - Will extract the srcip.
  - Author: Ahmet Ozturk
  - Examples:
  - 1140701044.525   1231 192.168.1.201 TCP_DENIED/400 1536
    GET ahmet - NONE/- text/html
  - 1140701230.827    781 192.168.1.210 TCP_DENIED/407 1785
    GET http://www.ossec.net oahmet NONE/- text/html
  -->
<decoder name="squid-accesslog">
  <type>squid</type>
  <prematch>^\d+ \S+ </prematch>
  <regex>^\d+ (\S+) (\w+)/(\d+) \d+ \w+ (\S+) </regex>
  <order>srcip,action,id,url</order>
</decoder>


<!-- Windows decoder
  - Will extract extra_data (as win source),action (as win category), id,
  - username and computer name (as system_name).
  - Examples:
  - WinEvtLog: Application: INFORMATION(0x00000064): ESENT:
    (no user)(no domain):
  - WinEvtLog: Security: AUDIT_FAILURE(0x000002A9): Security:
    SYSTEM: NT AUTHORITY: The logon to account: xyz    by:
    MICROSOFT_AUTHENTICATION_PACKAGE_V1_0    from workstation: la    failed.
    The error code was: 3221225572
  - WinEvtLog: Security: AUDIT_FAILURE(0x00000211): Security:
    SYSTEM: NT AUTHORITY: Logon Failure:      Reason:     Unknown user
    name or bad password       User Name:  ab      Domain:     cd
    Logon Type: 2       Logon Process:  User32          Authentication
    Package: Negotiate       Workstation Name:   ad
  - WinEvtLog: Security: AUDIT_SUCCESS(538): Security: lac: OSSEC-HM: OSSEC-HM: User Logoff:        User Name:      lac     Domain:         OSSEC-HM        Logon ID:               (0x0,0x7C966E)          Logon Type:     2
  - 2013 Oct 09 17:09:04 WinEvtLog: Application: INFORMATION(1): My Script: (no user): no domain: demo1.foo.example.com: test
  -->
<decoder name="windows">
  <type>windows</type>
  <prematch>^\d\d\d\d \w\w\w \d\d \d\d:\d\d:\d\d WinEvtLog: |^WinEvtLog: </prematch>
  <regex offset="after_prematch">^\.+: (\w+)\((\d+)\): (\.+): </regex>
  <regex>(\.+): \.+: (\S+): </regex>
  <order>status, id, extra_data, user, system_name</order>
  <fts>name, location, user, system_name</fts>
</decoder>


<!-- Windows decoder -NTsyslog format
  - Will extract extra_data (as win source),action (as win category), id,
  - username and computer name (as url).
  - Examples:
  - security[failure] 577 IBM17M\Jeremy Lee  Privileged Service Called:  Server:Security  Service:-  Primary User Name:IBM17M$  Primary Domain:LEETHERNET  Primary Logon ID:(0x0,0x3E7)  Client User Name:Jeremy Lee  Client Domain:IBM17M  Client Logon ID:(0x0,0x1447F)  Privileges:SeSecurityPrivilege
  - security[success] 528 IBM17M\Jeremy Lee  Successful Logon:  User Name:Jeremy Lee  Domain:IBM17M  Logon ID:(0x0,0x3A2E471)  Logon Type:2  Logon Process:User32    Authentication Package:Negotiate  Workstation Name:IBM17M  Logon GUID: {00000000-0000-0000-0000-000000000000}
  -->
<decoder name="windows-ntsyslog">
  <type>windows</type>
  <prematch>^security[\w+] \d+ </prematch>
  <regex>^(\w+)[(\w+)] (\d+) </regex>
  <order>extra_data, status, id</order>
</decoder>


<!-- Windows decoder - Snare format.
  - Will extract extra_data (as win source), action (as category), id,
  - username and computer name (as system_name).
  -
  - These logs must be tab-separated (as specified in the Snare format)
  -
  - Examples:
  - Aug 11 11:11:11 xx.org MSWinEventLog  1       System 59221    Thu Aug 11 01:11:11 2006        17      Windows Update Agent    Unknown User
  - Jan 16 05:52:15 hostname.xx.org MSWinEventLog 1
  Security        13049   Tue Jan 16 05:52:15 2007        680     Security
  SYSTEM  User    Success Audit   ACTUATE Account Logon
  Account Used for Logon by: MICROSOFT_AUTHENTICATION_PACKAGE_V1_0
  Account Name:     IUSR_HOSTNAME    Workstation:      ACTUATE
  12653
  - Jan 16 13:02:24 hostname.yy.org MSWinEventLog 1
  Application     14539   Tue Jan 16 13:02:24 2007        1704    SceCli
  Unknown User    N/A     Information     ACTUATE None      Security
  policy in the Group policy objects are applied successfully.    67
  - Jan 16 15:41:37 hostname.zz.org MSWinEventLog 1       System
  15059   Tue Jan 16 15:41:37 2007        10      Print   username User
  Information     HOSTNAME None            Document 76,
  /directory/directory/directory/directory/directory/date/Afilename owned
  by username was printed on hostname_duplex via port hostname_duplex.
  Size in bytes: 19543296; pages printed: 162        361
  -->
<decoder name="windows-snare">
  <type>windows</type>
  <prematch>^MSWinEventLog\t\d\t\.+\t\d+\t\w\w\S+ \w\w\w \d\d \d\d</prematch>
  <regex offset="after_prematch">^:\d\d:\d\d \d\d\d\d\t(\d+)\t(\.+)</regex>
  <regex>\t(\.+)\t\.+\t(\.+)\t(\.+)\t</regex>
  <order>id, extra_data, user, status, system_name</order>
  <fts>name, id, location, user, system_name</fts>
</decoder>


<!-- Symantec AV decoder.
  - Source: http://www.ossec.net/wiki/index.php/Symantec_Antivirus
  - Examples:
  - 24090D00000A,4,3,7,ACMELABS-SRV2,SYSTEM,,,,,,,16777216,"Update to computer ACMELABS-LU2K3 of virus definition file 81011r succeeded.",0,,0,,,,,0,,,,,,,,,,,,,(IP)-192.168.49.66,ACMELABSav,ACMELABS,,8.1.825
  - 24090D00000F,4,3,7,ACMELABS-SRV2,SYSTEM,,,,,,,16777216,"Update to computer ACMELABS-APPS-BOX4 of virus definition file 81011r succeeded.",0,,0,,,,,0,,,,,,,,,,,,,(IP)-192.168.49.66,ACMELABSav,ACMELABS,,8.1.825
  - 240801012128,5,1,720997,RBLWAP,SYSTEM,Trojan.Zlob,C:\WINDOWS\system32\ld100.tmp,5,4,4,256,570441764,"",0,,0,,0,4254,0,0,0,0,0,0,20060830.022,58100,2,4,0,acme-AVSRV,{579642AA-5A5E-46E1-8613-2289349D1F27},,(IP)-192.168.100.237,acmeav,acme,,8.1.825
  -->
<decoder name="symantec-av">
  <prematch>^\w\w\w\w\w\w\w\w\w\w\w\w,</prematch>
  <regex offset="after_prematch">^(\d+),\d+,\d+,(\S+),(\.+),</regex>
  <order>id, system_name, extra_data</order>
  <fts>name, location, id, system_name, extra_data</fts>
</decoder>


<!-- Symantec Web Security.
  - Source: http://www.ossec.net/wiki/index.php/Symantec_Websecurity
  - Examples:
  - 20070717,30517,1=3,41=SWS-3.0.1.86/vendor-config,100=Version 3.0.6,3=7,2=29
  - 20070717,73556,1=5,100=Logoff due to timeout.,11=1.2.3.4,10=usera,3=1,2=2
    20070717,73559,1=5,11=2.3.4.5,10=userb,3=2,2=1
  -->
<decoder name="symantec-websecurity">
  <prematch>^\d\d\d\d\d\d\d\d,\d\d\d+,</prematch>
  <plugin_decoder>SymantecWS_Decoder</plugin_decoder>
</decoder>



<!-- Trend Micro OSCE (Office Scan) decoder.
  - 20090716<;>948<;>TROJ_Generic.DIT<;>25<;>3<;>0<;>C:\Documents and Settings\Administrator\Desktop\HyperSnap 6.02.01_EN\HprSnap6Man.chm<;>
  - 20090716<;>950<;>WORM_DOWNAD.A<;>1<;>3<;>0<;>C:\Documents and Settings\DCS_VM-ICRC-WFBS6\Local Settings\Temporary Internet Files\Content.IE5\9JK3DN67\sitb[1].jpg<;>
  - 20090716<;>951<;>WORM_DOWNAD.A<;>1<;>3<;>0<;>C:\Documents and Settings\Default User\Local Settings\Temporary Internet Files\Content.IE5\9JK3DN67\sitb[1].jpg<;>
  - Date<;>Time<;>Virus name<;>Scan result<;>Scan type<;>Seen<;>Filename<;>
  - We are only extracting the scan result right now.
  -->
<decoder name="trend-osce">
  <prematch>^20\d\d\d\d\d\d\<;></prematch>
  <regex offset="after_prematch">^\d+\<;>\S+\<;>(\d+)\<;</regex>
  <order>id</order>
</decoder>



<!-- ossec decoder.
  - Deals with ossec internal messages.
  -->
<decoder name="ossec">
  <prematch>^ossec: </prematch>
  <type>ossec</type>
</decoder>

<decoder name="ossec-agent">
  <parent>ossec</parent>
  <type>ossec</type>
  <prematch offset="after_parent">^Agent started:</prematch>
  <regex offset="after_prematch">^ '(\S+)'</regex>
  <order>extra_data</order>
  <fts>name, location, extra_data</fts>
</decoder>

<decoder name="ossec-alert1">
   <parent>ossec</parent>
   <prematch>^ossec: Alert Level:</prematch>
   <plugin_decoder>OSSECAlert_Decoder</plugin_decoder>
</decoder>

<decoder name="ossec-alert">
  <program_name>^ossec$</program_name>
  <plugin_decoder>OSSECAlert_Decoder</plugin_decoder>
</decoder>

<!-- decoder for active responses as logged by an OSSEC agent or server

- Examples
Sat May  7 03:17:27 CDT 2011 /var/ossec/active-response/bin/host-deny.sh add - 172.16.0.1 1304756247.60385 31151
Sat May  7 03:17:27 CDT 2011 /var/ossec/active-response/bin/firewall-drop.sh add - 172.16.0.1 1304756247.60385 31151
Sat May  7 03:27:57 CDT 2011 /var/ossec/active-response/bin/host-deny.sh delete - 172.16.0.1 1304756247.60385 31151
Sat May  7 03:27:57 CDT 2011 /var/ossec/active-response/bin/firewall-drop.sh delete - 172.16.0.1 1304756247.60385 31151
-->

<decoder name="ar_log">
  <prematch>^\w\w\w \w+\s+\d+ \d\d:\d\d:\d\d \w+ \d+ /\S+/active-response</prematch>
  <regex offset="after_prematch">/bin/(\S+) (\S+) - (\S+) (\d+.\d+) (\d+)</regex>
  <order>action, status, srcip, id, extra_data</order>
</decoder>

<!-- Zeus decoder.
  - Will extract the severity and the srcip/username when available.
  - Examples:
  - [08/Aug/2006:22:32:12 +0100] WARN:admin:Authentication failure, url=/index.cgi, host=xx.yy.com, user=admin
  - [10/Dec/2006:16:59:26 +0000] INFO:Zeus Admin Server running
  -->
<decoder name="zeus">
  <prematch>^[\d\d/\w\w\w/\d\d\d\d:\d\d:\d\d:\d\d \S+] </prematch>
  <regex offset="after_prematch"> host=(\S+), </regex>
  <order>srcip</order>
</decoder>



<!-- Vmware ESX logs.
  - Will extract the severity and username/ip when availavle.
  - Examples:
  - [2008-03-09 22:43:35.924 'ha-eventmgr' 84503472 info] Event 2053 : User root@127.0.0.1 logged in
  - [2008-02-05 02:13:18.112 'ha-eventmgr' 95833272 info] Event xyz : User m@1.2.3.4 logged in
  -  [2008-08-26 11:06:16.359 'ha-eventmgr' 20532144 info] Event 285 : Failed login attempt for root@127.0.0.1
  - Aug 25 06:01:10 hostname vmware-hostd[1863]: Accepted password for user root from 127.0.0.1
  - Aug  7 11:05:34 localhost vmware-authd[9709]: login from 172.16.129.78 as 523b717c-4542-f5fc-c006-1644eb8f4330
  - Aug 26 11:42:29 localhost vmware-hostd[1863]: Rejected password for user blablabla from 127.0.0.1
  -->
<decoder name="vmware">
  <prematch>^[\d\d\d\d-\d\d-\d\d \d\d:\d\d:\d\d.\d\d\d '\S+' \d+ </prematch>
</decoder>

<decoder name="vmware-extra">
  <parent>vmware</parent>
  <regex offset="after_parent">^(\w+)] \S+ \S+ </regex>
  <order>status</order>
</decoder>

<decoder name="vmware-extra">
  <parent>vmware</parent>
  <regex offset="after_regex">^: User (\w+)@(\S+)</regex>
  <regex> logged |^: Failed login \w+ for (\w+)@(\S+)</regex>
  <order>user, srcip</order>
</decoder>

<decoder name="vmware-syslog">
  <program_name>vmware</program_name>
</decoder>

<decoder name="vmware-success">
  <parent>vmware-syslog</parent>
  <prematch>^Accepted|^Rejected</prematch>
  <regex offset="after_prematch">^ \S+ for user (\S+) from (\S+)$</regex>
  <order>user, srcip</order>
</decoder>

<decoder name="vmware-login">
  <parent>vmware-syslog</parent>
  <prematch>^login from </prematch>
  <regex offset="after_prematch">^(\S+) as</regex>
  <order>srcip</order>
</decoder>



<!-- Solaris BSM
  - Examples:
  - Nov 21 15:12:56 unknown audit: [ID 905220 audit.notice] system booted
    text booting kernel
  - Nov 21 15:16:22 unknown audit: [ID 984917 audit.notice] login - telnet
    failed session 2740580090 by root as root:root from 1.254.168.192
  - failed session 2740580090 by root as root:root from 1.254.168.192
  - ok session 347344759 by 500959152 as root:root from 3.11.8.4 obj
  -->
<decoder name="solaris_bsm">
  <program_name>^audit$</program_name>
</decoder>

<decoder name="solaris_bsm_session">
  <parent>solaris_bsm</parent>
  <prematch> \w+ session \d+ by </prematch>
  <regex> (\w+) session \d+ by</regex>
  <order>status</order>
</decoder>

<decoder name="solaris_bsm_session">
  <parent>solaris_bsm</parent>
  <regex offset="after_regex">^ \S+ as \S+:\S+ from (\S+)</regex>
  <order>srcip</order>
</decoder>



<!-- Asterisk logs
  - Examples:
  - Dec 16 18:02:04 asterisk1 asterisk[31774]: NOTICE[31787]:
  chan_sip.c:11242 in handle_request_register: Registration from
  '"503"<sip:503@192.168.1.107>' failed for '192.168.1.137' - Wrong
  password
  -->
<decoder name="asterisk">
  <program_name>^asterisk</program_name>
</decoder>

<decoder name="asterisk-hijacking">
  <parent>asterisk</parent>
  <prematch>^WARNING[\d+]: \S+ in \S+: Don't know </prematch>
  <regex offset="after_prematch">^\S+ how to respond via '(\w+/\d.\d/\w+)'</regex>
  <order>user</order>
</decoder>

<decoder name="asterisk-denied">
  <parent>asterisk</parent>
  <prematch>^NOTICE[\d+]: \S+ in \S+: Registration from </prematch>
  <regex offset="after_prematch">^\S+ failed for '(\S+)'</regex>
  <order>srcip</order>
</decoder>

<decoder name="asterisk-denied2">
  <parent>asterisk</parent>
  <prematch>Registration from </prematch>
  <regex offset="after_prematch">failed for '(\S+)'</regex>
  <order>srcip</order>
</decoder>

<decoder name="asterisk-iax-authentication-denied">
  <parent>asterisk</parent>
  <prematch>^NOTICE[\d+]: \S+ in \S+: Host </prematch>
  <regex offset="after_prematch">^(\S+) failed MD5 authentication for (\S+)</regex>
  <order>srcip, user</order>
</decoder>

<!-- Cisco IOS
  - Group for Cisco IOS messages.
  - We would need to support multiple formats, but currently we require
  - no service time stamp and no sequence-numbers.
  -
  - Aug 17 17:41:26 xyz.com 681: Aug 17 17:41:24.776 AEST: %SEC-6-IPACCESSLOGS: list 30 denied 124.254.75.141 1 packet
  - Aug 20 11:33:41 RouterName 696: %SYS-5-CONFIG_I: Configured from
  console by admin on vty0 (210.x.x.12)
  - 681: Aug 17 17:41:24.776 AEST: %SEC-6-IPACCESSLOGS:
  - 1348: .Jun 12 18:22:22 UTC: %SYS-5-CONFIG_I:
  - 1348: *Jun 12 18:22:22 UTC: %SYS-5-CONFIG_I:
  - 23: May  3 05:15:25.217 UTC: %SEC-6-IPACCESSLOGP:
  - Possible regex:
  "^%\w+-\d-\w+: |^\S\w\w+ \.\d \d\d:\S+ \w+: %\w+-\d-\w+:"
  -->
<decoder name="cisco-ios">
  <prematch>^%\w+-\d-\w+: </prematch>
</decoder>

<decoder name="cisco-ios">
  <program_name />
  <prematch>^%\w+-\d-\w+: </prematch>
</decoder>


<!-- Cisco IOS
  - Will extract the action, srcip, srcport, dstip and dstport
  - Samples:
  -
  - %SEC-6-IPACCESSLOGP: list 102 denied tcp 10.0.6.56(3067) -> 172.36.4.7(139), 1 packet
  - %SEC-6-IPACCESSLOGP: list 199 denied tcp 10.0.61.108(1477) -> 10.0.127.20(445), 1 packet
  -->
<decoder name="cisco-ios-acl">
  <parent>cisco-ios</parent>
  <type>firewall</type>
  <prematch>^%SEC-6-IPACCESSLOGP: </prematch>
  <regex offset="after_prematch">^list \S+ (\w+) (\w+) </regex>
  <regex>(\S+)\((\d+)\) -> (\S+)\((\d+)\),</regex>
  <order>action, protocol, srcip, srcport, dstip, dstport</order>
</decoder>


<!-- Cisco IOS IDS/IPS module
  - Will extract the id, srcip, srcport, dstip and dstport
  - Sep  1 10:25:29 10.10.10.1 %IPS-4-SIGNATURE: Sig:3051 Subsig:1 Sev:4 TCP Connection Window Size DoS [192.168.100.11:51654 -> 10.10.10.10:4444]
  - Sep  1 10:25:29 10.10.10.1 %IPS-4-SIGNATURE: Sig:3051 Subsig:1 Sev:4 TCP Connection Window Size DoS [192.168.100.11:60797 -> 10.10.10.10:80]
  - Sep  1 10:25:29 10.10.10.1 %IPS-4-SIGNATURE: Sig:5123 Subsig:2 Sev:5 WWW IIS Internet Printing Overflow [192.168.100.11:60797 -> 10.10.10.10:80]
  -->
<decoder name="cisco-ios-ids">
  <parent>cisco-ios</parent>
  <type>ids</type>
  <prematch>^%IPS-4-SIGNATURE: </prematch>
  <regex offset="after_prematch">^Sig:(\d+) \.+[(\S+):(\d+) -> </regex>
  <regex>(\S+):(\d+)]</regex>
  <order>id, srcip, srcport, dstip, dstport</order>
  <fts>name, id, srcip, dstip</fts>
  <ftscomment>First time Cisco IOS IDS/IPS module rule fired.</ftscomment>
</decoder>


<!-- Cisco IOS
  - Extracts the ID of cisco ios messages.
  -->
<decoder name="cisco-ios-generic">
  <parent>cisco-ios</parent>
  <regex>^(%\w+-\d-\w+): </regex>
  <order>id</order>
</decoder>



<!-- Checkpoint via syslog decoder.
  - Does not currently handle all types of Checkpoint events.
  - Checkpoint NG(X)/FW-1 logs via (Linux) syslog
  - Ex. fw log -ftnp fw.log | logger -t Checkpoint
  -
  - fw log :
  -         -f select current log file
  -         -t tail file
  -         -n use ip instead of name
  -         -p use port number instead of name
  -
  -         -l add date before timestamp
  -            Use of -l changes log format slightly
  -
  -         -g without : and ; delimiters
  -            use of -g significantly changes log format
  -            this decoder is incompatible with -g
  -
  - logger :
  -         -t <tag> prepends "tag: " to log entry
  -        the tag here must match "program name" in the decoder
  -
  - Examples:
  -
  - Checkpoint: 21Aug2007 12:00:00 accept 10.10.10.2 >eth0 rule: 100; rule_uid:
{00000000-0000-0000-0000-000000000000}; service_id: nbdatagram; src:
10.10.10.3; dst: 10.10.10.255; proto: udp; product: VPN-1 & FireWall-1;
service: 138; s_port: 138;
  -
  - Checkpoint: 13:00:00 accept 10.10.10.2 >eth0 rule: 101; rule_uid:
{00000000-0000-0000-0000-000000000000}; service_id: http; src: 10.10.10.3; dst:
10.1.2.3; proto: tcp; product: VPN-1 & FireWall-1; service: 80; s_port: 1111;
  -
  - Checkpoint: 21Aug2007 14:49:26 drop   10.10.10.1 >eth4 rule: 102; rule_uid:
{00000000-0000-0000-0000-000000000000}; ICMP: Echo Request; src: 10.10.10.2;
dst: 10.10.10.3; proto: icmp; ICMP Type: 8; ICMP Code: 0; product: VPN-1 &
FireWall-1;
  -
  - Checkpoint:  3Apr2008 15:02:15 monitor 10.10.10.3 >eth2 Attack Info: Line
in HTTP request too long; attack: Malformed HTTP; src: 10.10.10.4; dst:
10.10.10.5; proto: tcp; product: SmartDefense; service: 111; s_port: 222;
  -->

<!-- \s+\S+ \d\d:\d\d:\d\d (\w+) \S+ \p\S+ rule: -->
<decoder name="checkpoint-syslog">
  <program_name>^Checkpoint</program_name>
  <prematch>^\s+\S+ \d\d:\d\d:\d\d </prematch>
</decoder>

<decoder name="checkpoint-syslog-fw">
  <parent>checkpoint-syslog</parent>
  <type>firewall</type>
  <prematch offset="after_parent">^drop|^accept|^reject</prematch>
  <regex offset="after_parent">^(\w+)\s+\S+ \p\S+ rule:\.+</regex>
  <regex>src: (\S+); dst: (\S+); proto: (\S+);</regex>
  <order>action,srcip,dstip,protocol</order>
</decoder>

<decoder name="checkpoint-syslog-fw">
  <parent>checkpoint-syslog</parent>
  <type>firewall</type>
  <regex offset="after_regex">service: (\d+); s_port: (\d+);</regex>
  <order>dstport,srcport</order>
</decoder>

<decoder name="checkpoint-syslog-ids">
  <parent>checkpoint-syslog</parent>
  <type>ids</type>
  <prematch offset="after_parent">^monitor|^drop</prematch>
  <regex offset="after_prematch">attack: (\.+); </regex>
  <regex>src: (\S+); dst: (\S+); </regex>
  <regex>proto: (\S+);</regex>
  <order>extra_data, srcip, dstip, protocol</order>
  <fts>name, extra_data, srcip, dstip</fts>
  <ftscomment>First time Checkpoint rule fired.</ftscomment>
</decoder>



<!-- Microsoft Windows 2003 ipv4, 2008 ipv4/ipv6 DHCP decoder for OSSEC
  -  Author: phishphreek@gmail.com
  -->

<!--
  -  Server 2008 DHCP IPv4 Decoder (must go first)
  -  ID,Date,Time,Description,IP Address,Host Name,MAC Address,User Name, TransactionID, QResult,Probationtime, CorrelationID.
  -  24,3/10/2009,0:00:46,Database Cleanup Begin,,,,
  -  0,3/10/2009,0:00:46,DNS Update Request,201.10.168.192,OPS03W034.,,
-->

<decoder name="ms-dhcp-ipv4">
  <prematch>^\d\d,\d+/\d+/\d\d\d\d,\d+:\d+:\d+,|</prematch>
  <prematch>^\d\d,\d+/\d+/\d\d,\d+:\d+:\d+,</prematch>
  <regex>^(\d\d),\d+/\d+/\d\d\d*,\d+:\d+:\d+,(\w+),(\S+)</regex>
  <order>id,extra_data,srcip</order>
</decoder>

<!--
  -  Server 2008 DHCP IPv6 Decoder (must go second)
  -  ID,Date,Time,Description,IPV6 Address,Host Name,Error Code, Duid Length, Duid Bytes(Hex),User Name.
-->
<decoder name="ms-dhcp-ipv6">
  <prematch>^\d\d\d\d\d,\d\d/\d\d/\d\d,\d\d:\d\d:\d\d,</prematch>
  <regex>^(\d\d\d\d\d),</regex>
  <order>id</order>
</decoder>


<!-- OpenBSD kernel messages -->
<decoder name="bsd_kernel">
  <program_name>^/bsd</program_name>
</decoder>

<decoder name="bsd_arp">
  <parent>bsd_kernel</parent>
  <prematch offset="after_parent">^arp </prematch>
  <regex offset="after_prematch"> for (\S+) by (\S+) on \S+</regex>
  <order>dstip, extra_data</order>
</decoder>

<!-- OpenBSD deluser
  -  2014-02-21T10:22:55.134355-05:00 arrakis userdel[23023]: user removed: name=dac
-->

<decoder name="open-userdel">
  <program_name>userdel</program_name>
  <regex>user removed: name=(\S+)$</regex>
  <order>srcuser</order>
</decoder>



<!-- OpenBSD mountd decoder
- Apr 11 20:01:02 ix mountd[11618]: Refused mount RPC from host 192.168.17.10 port 45659
-->

<decoder name="mountd">
  <program_name>^mountd</program_name>
</decoder>

<decoder name="mountd-host">
  <parent>mountd</parent>
  <prematch>from host </prematch>
  <regex offset="after_prematch">(\S+) port \d+$</regex>
  <order>srcip</order>
</decoder>


<!-- nss ldap decoders
- Jun 26 08:19:25 servername sh: nss_ldap: reconnecting to LDAP server (sleeping 32 seconds)...
- Aug 16 10:58:12 client nscd: nss_ldap: failed to bind to LDAP server ldap://ldap.example.com: Can't contact LDAP server
-->
<!--
<decoder name="nss-ldap">
  <program_name>^sh$|^nscd$</program_name>
  <prematch>^nss_ldap</prematch>
</decoder>

<decoder name="ldap-server">
  <parent>nss-ldap</parent>
  <prematch> server </prematch>
  <regex offset="after_prematch">ldap://(\S+):</regex>
  <order>system_name</order>
</decoder>
-->



<!-- OpenBSD groupdel
  - May 28 09:15:43 ix groupdel[25984]: group deleted: name=_dbus
-->
<decoder name="groupdel">
  <program_name>groupdel</program_name>
  <regex>^group deleted: name=(\S+)$</regex>
  <order>extra_data</order>
</decoder>


<!-- Portsentry -->
<decoder name="portsentry">
  <program_name>^portsentry</program_name>
</decoder>

<decoder name="portsentry-attackalert">
  <parent>portsentry</parent>
  <prematch>attackalert: Connect from host: </prematch>
  <regex offset="after_prematch">(\S+)/\S+ to (\S+) port: (\d+)$</regex>
  <order>srcip,protocol,dstport</order>
</decoder>

<decoder name="portsentry-blocked">
  <parent>portsentry</parent>
  <prematch>is already blocked. Ignoring$</prematch>
  <regex>Host: (\S+) is</regex>
  <order>srcip</order>
</decoder>


<!-- Clamav and Freshclam decoder
  -  Nov  5 22:59:19 ix freshclam[32349]: Incremental update failed, trying to download daily.cvd
-->
<decoder name="clamd">
  <program_name>^clamd</program_name>
</decoder>

<decoder name="freshclam">
  <program_name>^freshclam</program_name>
</decoder>


<!-- OpenLDAP decoder.
  - Jan 11 09:26:57 hostname slapd[20872]: conn=999999 fd=64 ACCEPT from IP=10.10.248.27:33957 (IP=10.10.241.77:389)
  - Jan 11 09:26:57 hostname slapd[20872]: conn=999999 op=0 BIND dn="uid=example,ou=People,dc=example,dc=com" method=128
  - Jan 11 09:26:57 hostname slapd[20872]: conn=999999 op=0 RESULT tag=97 err=49 text=
        ^- Login Failed
  - Jan 11 09:26:57 hostname slapd[20872]: conn=999999 op=1 BIND dn="uid=example,ou=People,dc=example,dc=com" method=128
        ^- Login Retried
  - Jan 11 09:26:57 hostname slapd[20872]: conn=999999 op=1 RESULT tag=97 err=0 text=
        ^- Login Successful
  - Jan 11 09:26:57 hostname slapd[20872]: conn=999999 op=2 UNBIND
  - Jan 11 09:26:57 hostname slapd[20872]: conn=999999 fd=64
        ^- Connection closed

  -->
<decoder name="openldap">
    <program_name>^slapd</program_name>
    <accumulate/>
</decoder>

<decoder name="openldap-connect">
    <parent>openldap</parent>
    <prematch>ACCEPT</prematch>
    <regex>^conn=(\d+) fd=\d+ ACCEPT from IP=(\S+):</regex>
    <order>id, srcip</order>
    <accumulate/>
</decoder>

<decoder name="openldap-bind">
    <parent>openldap</parent>
    <prematch>BIND </prematch>
    <regex>^conn=(\d+) op=\d+ BIND dn="\w+=(\w+),</regex>
    <order>id, dstuser</order>
    <accumulate/>
</decoder>

<decoder name="openldap-result">
    <accumulate/>
    <parent>openldap</parent>
    <prematch> RESULT </prematch>
    <regex>^conn=(\d+) op=\d+ RESULT </regex>
    <order>id</order>
</decoder>

<!-- NTP decoder
  - gorilla ntpd[27379]: bad sensor nmea0
  - tiny ntpd[25875]: bad peer 192.168.1.233 (192.168.1.233)
  - gorilla ntpd[29719]: bind on 192.168.1.233 failed, skipping: Can't assign requested address
  - ix ntpd[8392]: bind on 192.168.17.9 failed, skipping: Address already in use
  - ix ntpd[11685]: bad peer from pool pool.ntp.org (64.73.32.135)
  - richese ntpd[3465]: bad peer ix (192.168.17.9)
  - ix ntpd[11685]: bad peer from pool pool.ntp.org (69.50.219.51)
  - ix ntpd[7045]: recvmsg 192.168.17.17: Connection refused
  - ix ntpd[29411]: 2 out of 3 peers valid
  - bridge ntpd[5877]: logconfig: illegal argument  - ignored
  - bridge ntpd[5902]: offset 0.000000 sec freq 0.000 ppm error 0.000011 poll 6
-->
<decoder name="ntpd">
  <program_name>^ntpd</program_name>
</decoder>

<decoder name="ntpd-bad-peer">
  <parent>ntpd</parent>
  <prematch offset="after_parent">^bad peer </prematch>
  <regex>^bad peer \S+ \p(\S+)\p$|^bad peer from pool \S+ \p(\S+)\p$</regex>
  <order>srcip</order>
</decoder>


<!-- Auditd
163
164   - Will extract action, id, status, extra_data, srcip
165   - Author and (c): Michael Starks, 2011
166   - Future enhancements should ensure that all log samples regress properly due to the complexity of these decoders
167   - Examples:

<!-- CentOS 5.5 -->
type=USER_ACCT msg=audit(1310592861.936:1222): user pid=24675 uid=0 auid=501 ses=188 subj=system_u:system_r:unconfined_t:s0 msg='op=PAM:accounting acct="username" exe="/usr/bin/sudo" (hostname=?, addr=?, terminal=pts/5 res=success)'
type=CRED_ACQ msg=audit(1305666154.831:51859): user pid=21250 uid=0 auid=4294967295 subj=system_u:system_r:unconfined_t:s0-s0:c0.c1023 msg='PAM: setcred acct="username" : exe="/usr/sbin/sshd" (hostname=lala.example.com, addr=172.16.0.1, terminal=ssh res=success)'
type=CRED_ACQ msg=audit(1273182001.226:148635): user pid=29770 uid=0 auid=4294967295 subj=system_u:system_r:crond_t:s0-s0:c0.c1023 msg='PAM: setcred acct="root" : exe="/usr/sbin/crond" (hostname=?, addr=?, terminal=cron
type=USER_AUTH msg=audit(1305666163.690:51871): user pid=21269 uid=0 auid=500 subj=user_u:system_r:unconfined_t:s0 msg='PAM: authentication acct="root" : exe="/bin/su" (hostname=?, addr=?, terminal=pts/0 res=success)'
type=USER_ACCT msg=audit(1306939201.750:67934): user pid=4401 uid=0 auid=4294967295 subj=system_u:system_r:crond_t:s0-s0:c0.c1023 msg='PAM: accounting acct="root" : exe="/usr/sbin/crond" (hostname=?, addr=?, terminal=cron res=success)'
type=CRED_ACQ msg=audit(1306939201.751:67935): user pid=4401 uid=0 auid=4294967295 subj=system_u:system_r:crond_t:s0-s0:c0.c1023 msg='PAM: setcred acct="root" : exe="/usr/sbin/crond" (hostname=?, addr=?, terminal=cron res=success)'
type=USER_START msg=audit(1306939201.756:67937): user pid=4401 uid=0 auid=0 subj=system_u:system_r:crond_t:s0-s0:c0.c1023 msg='PAM: session open acct="root" : exe="/usr/sbin/crond" (hostname=?, addr=?, terminal=cron res=success)'
type=USER_CHAUTHTOK msg=audit(1304523288.952:37394): user pid=7258 uid=0 auid=500 subj=user_u:system_r:unconfined_t:s0 msg='op=change password id=505 exe="/usr/bin/passwd" (hostname=?, addr=?, terminal=pts/1 res=success)'

<!-- Unknown source -->
type=USER_ACCT msg=audit(1310592861.936:1222): user pid=24675 uid=0 auid=501 ses=188 subj=system_u:system_r:unconfined_t:s0 msg='op=PAM:accounting acct="username" exe="/usr/bin/sudo" (hostname=?, addr=?, terminal=pts/5 res=success)'

<!-- Ubuntu 10.04 LTS -->
type=SYSCALL msg=audit(1307045440.943:148): arch=c000003e syscall=59 success=yes exit=0 a0=de1fa8 a1=de23a8 a2=dc3008 a3=7fff1db3cc60 items=2 ppid=11719 pid=12140 auid=4294967295 uid=0 gid=0 euid=0 suid=0 fsuid=0 egid=0 sgid=0 fsgid=0 tty=pts8 ses=4294967295 comm="wget" exe="/tmp/wget" key="webserver-watch-tmp"
type=SYSCALL msg=audit(1307045820.403:151): arch=c000003e syscall=59 success=no exit=-13 a0=de24c8 a1=de2408 a2=dc3008 a3=7fff1db3cc60 items=1 ppid=11719 pid=12347 auid=4294967295 uid=0 gid=0 euid=0 suid=0 fsuid=0 egid=0 sgid=0 fsgid=0 tty=pts8 ses=4294967295 comm="bash" exe="/bin/bash" key=(null)
type=SYSCALL msg=audit(1306939143.715:67933): arch=40000003 syscall=94 success=yes exit=0 a0=5 a1=180 a2=8ebd360 a3=8ec4978 items=1 ppid=4383 pid=4388 auid=500 uid=0 gid=0 euid=0 suid=0 fsuid=0 egid=0 sgid=0 fsgid=0 tty=pts0 ses=8038 comm="less" exe="/usr/bin/less" subj=user_u:system_r:unconfined_t:s0 key="perm_mod"
type=USER_ROLE_CHANGE msg=audit(1280266360.845:51): user pid=1978 uid=0 auid=500 subj=system_u:system_r:local_login_t:s0-s0:c0.c1023 msg='pam: default-context=user_u:system_r:unconfined_t:s0 selected-context=user_u:system_r:unconfined_t:s0: exe="/bin/login" (hostname=?, addr=?, terminal=tty1 res=success)'
type=PATH msg=audit(1306967989.163:119): item=0 name="./ls" inode=261813 dev=fb:00 mode=0100755 ouid=0 ogid=0 rdev=00:00

<!-- Will not decode due to null name, that's OK -->
type=PATH msg=audit(1273924468.947:179534): item=0 name=(null) inode=424783 dev=fd:07 mode=0100640 ouid=0 ogid=502 rdev=00:00 obj=user_u:object_r:file_t:s0

-->

<decoder name="auditd">
  <prematch>^type=</prematch>
</decoder>

<!-- SELinux -->
<decoder name="auditd-selinux">
  <parent>auditd</parent>
  <prematch offset="after_parent">^AVC </prematch>
  <regex offset="after_parent">^(AVC) msg=audit\(\d\d\d\d\d\d\d\d\d\d.\d\d\d:(\d+)\): avc:  (\S+)  { \.+ } for  pid=\d+ comm="(\S+)" path="\S+" dev=\S+ ino=\d+ scontext=\S+ tcontext=\S+ tclass=\S+$</regex>
  <order>action,id,status,extra_data</order>
</decoder>

<!-- syscall -->
<decoder name="auditd-syscall">
  <parent>auditd</parent>
  <prematch offset="after_parent">^SYSCALL </prematch>
  <regex offset="after_parent">^(SYSCALL) msg=audit\(\d\d\d\d\d\d\d\d\d\d.\d\d\d:(\d+)\): arch=\w+ syscall=\d+ success=(\S+) exit=\S+ a0=\w+ a1=\w+ a2=\w+ a3=\w+ items=\d+ ppid=\d+ pid=\d+ auid=\d+ uid=\d+ gid=\d+ euid=\d+ suid=\d+ fsuid=\d+ egid=\d+ sgid=\d+ fsgid=\d+ tty=\S+ ses=\d+ comm="\S+" exe="(\.+)"</regex>
  <order>action,id,status,extra_data</order>
</decoder>

<!-- config -->
<decoder name="auditd-config">
  <parent>auditd</parent>
  <prematch offset="after_parent">^CONFIG_CHANGE </prematch>
  <regex offset="after_parent">^(CONFIG_CHANGE) msg=audit\(\d\d\d\d\d\d\d\d\d\d.\d\d\d:(\d+)\): auid=\d+ ses=\d+ op="\.+" path="(\.+)" key="\S+" list=\d+ res=\d+$</regex>
  <order>action,id,extra_data</order>
</decoder>

<!-- path (will only decode if name is not null)-->
<decoder name="auditd-path">
  <parent>auditd</parent>
  <prematch offset="after_parent">^PATH </prematch>
  <regex offset="after_parent">^(PATH) msg=audit\(\d\d\d\d\d\d\d\d\d\d.\d\d\d:(\d+)\): item=\d+ name="(\.+)" inode=\d+ dev=\S+ mode=\d+ ouid=\d+ ogid=\d+ rdev=\S+</regex>
  <order>action,id,extra_data</order>
</decoder>

<!-- user-related -->
<decoder name="auditd-user">
  <parent>auditd</parent>
  <regex offset="after_parent">^(USER_\S+) msg=audit\(\d\d\d\d\d\d\d\d\d\d.\d\d\d:(\d+)\): user pid=\d+ uid=\d+ auid=\d+|</regex>
  <regex>^(CRED_\S+) msg=audit\(\d\d\d\d\d\d\d\d\d\d.\d\d\d:(\d+)\): user pid=\d+ uid=\d+ auid=\d+</regex>
  <order>action,id</order>
</decoder>

<decoder name="auditd-user">
  <parent>auditd</parent>
  <regex offset="after_regex"> acct="(\.+)" : exe="(\.+)" \(hostname=\S+, addr=(\S+), terminal=\S+$</regex>
  <order>user,extra_data,srcip</order>
</decoder>

<decoder name="auditd-user">
  <parent>auditd</parent>
  <regex offset="after_regex"> ses=\d+ subj=\S+ msg='\.+ acct="(\.+)" exe="(\.+)" hostname=\S+ addr=(\S+) terminal=\S+ res=(\S+)$</regex>
  <order>user,extra_data,srcip,status</order>
</decoder>

<decoder name="auditd-user">
  <parent>auditd</parent>
  <regex offset="after_regex"> subj=\S+ msg='\.+ acct="(\.+)" \p*\s*exe="(\.+)" \(hostname=\S+, addr=(\S+), terminal=\S+ res=(\S+)\)'$</regex>
  <order>user,extra_data,srcip,status</order>
</decoder>

<decoder name="auditd-user">
  <parent>auditd</parent>
  <regex offset="after_regex"> subj=\S+ msg='\.+ exe="(\.+)" \(hostname=\S+, addr=(\S+), terminal=\S+ res=(\S+)\)'$</regex>
  <order>extra_data,srcip,status</order>
</decoder>

<!--
mptscsih \ mptbase decoder

Description: module for SCSI controllers.

Examples:
[ 5008.286061] mptscsih: ioc0: task abort: FAILED (rv=2003) (sc=ffff88007a8a9f00)

[ 6498.769248] mptbase: ioc0: RAID STATUS CHANGE for PhysDisk 1 id=8
[ 6498.769252] mptbase: ioc0:   PhysDisk is now failed, out of sync

[ 6498.775783] mptbase: ioc0: RAID STATUS CHANGE for VolumeID 0
[ 6498.775788] mptbase: ioc0:   volume is now degraded, enabled
-->
<decoder name="mptscsih-1">
  <parent>iptables</parent>
  <prematch>^[\s\d+.\d+] mptscsih: </prematch>
  <regex>^[\s\d+.\d+] (\w+): (\w+): task abort: (\w+)</regex>
  <order>id,data,status</order>
</decoder>

<decoder name="mptbase-1">
  <parent>iptables</parent>
  <prematch>^[\s\d+.\d+] mptbase: </prematch>
  <regex>^[\s\d+.\d+] (\w+): (\w+):\s+\w+ is now (\w+)\p\s(\D+)$</regex>
  <order>id,data,action,status</order>
</decoder>

<!-- Grandstream HT502 VoIP gateway decoder
Author and (c): Michael Starks, 2014 -->

<!-- HT502: [00:0B:82:14:5B:94] Transport error (-1) for transaction 2677 -->

<decoder name="grandstream-ata">
 <prematch>^HT286: [\w\w:\w\w:\w\w:\w\w:\w\w:\w\w]\p*\.+\p* |</prematch>
 <prematch>^HT502: [\w\w:\w\w:\w\w:\w\w:\w\w:\w\w]\p*\.+\p* |</prematch>
 <prematch>^HT503: [\w\w:\w\w:\w\w:\w\w:\w\w:\w\w]\p*\.+\p* </prematch>
</decoder>

<decoder name="grandstream-registration">
 <parent>grandstream-ata</parent>
 <prematch>Received </prematch>
 <regex offset="after_prematch">^(\d+) response for transaction (\d+)\((\w+)\)$</regex>
 <order>status, id, action</order>
</decoder>

<decoder name="grandstream-fts-registered">
 <parent>grandstream-ata</parent>
 <prematch>Account </prematch>
 <regex offset="after_prematch">^(\d+) (registered), tried \d+; Next registration in \d+ seconds \(\d+/\d+\) on (\.+)$</regex>
 <order>id, status, extra_data</order>
 <fts>name, location, extra_data</fts>
</decoder>

<decoder name="grandstream-incoming-cid">
 <parent>grandstream-ata</parent>
 <prematch>Vinetic::</prematch>
 <regex offset="after_prematch">^(startRing) with CID, Attempting to deliver CID (\d+) on port \d+$</regex>
 <order>action, id</order>
</decoder>

<decoder name="grandstream-outgoing-call">
 <parent>grandstream-ata</parent>
 <regex offset="after_parent">^(Dialing) (\d+)$</regex>
 <order>action, id</order>
</decoder>


<!-- apparmor
  - Jun 24 10:35:29 hostname kernel: [49787.970285] audit: type=1400 audit(1403598929.839:88986): apparmor="ALLOWED" operation="getattr" profile="/usr/sbin/dovecot//null-1//null-2//null-4a6" name="/home/admin/mails/new/" pid=19973 comm="imap" requested_mask="r" denied_mask="r" fsuid=1003 ouid=1003
  - Jul 14 11:03:47 hostname kernel: [ 8665.951930] type=1400 audit(1405328627.702:54): apparmor="DENIED" operation="open" profile="/usr/bin/evince" name="/etc/xfce4/defaults.list" pid=16418 comm="evince" requested_mask="r" denied_mask="r" fsuid=1000 ouid=0
  - Jun 16 17:37:39 hostname kernel: [891880.587623] audit: type=1400 audit(1402933059.038:1681857): apparmor="ALLOWED" operation="exec" profile="/usr/sbin/dovecot//null-1fde//null-1fdf" name="/usr/lib/dovecot/pop3-login" pid=13903 comm="dovecot" requested_mask="x" denied_mask="x" fsuid=0 ouid=0 target="/usr/sbin/dovecot//null-1fde//null-1fdf//null-6b18"
  - Jun 16 17:37:39 hostname kernel: [891880.587957] audit: type=1400 audit(1402933059.038:1681858): apparmor="ALLOWED" operation="open" profile="/usr/sbin/dovecot//null-1fde//null-1fdf//null-6b18" name="/usr/lib/dovecot/libdovecot-login.so.0.0.0" pid=13903 comm="pop3-login" requested_mask="r" denied_mask="r" fsuid=0 ouid=0
  - Jun 16 17:37:39 hostname kernel: [891880.587976] audit: type=1400 audit(1402933059.038:1681859): apparmor="ALLOWED" operation="getattr" profile="/usr/sbin/dovecot//null-1fde//null-1fdf//null-6b18" name="/usr/lib/dovecot/libdovecot-login.so.0.0.0" pid=13903 comm="pop3-login" requested_mask="r" denied_mask="r" fsuid=0 ouid=0
  - Jun 16 17:37:39 hostname kernel: [891880.587989] audit: type=1400 audit(1402933059.038:1681860): apparmor="ALLOWED" operation="file_mmap" profile="/usr/sbin/dovecot//null-1fde//null-1fdf//null-6b18" name="/usr/lib/dovecot/libdovecot-login.so.0.0.0" pid=13903 comm="pop3-login" requested_mask="mr" denied_mask="mr" fsuid=0 ouid=0
  - Jun 23 20:46:15 hostname kernel: [   11.103248] audit: type=1400 audit(1403549175.177:2): apparmor="STATUS" operation="profile_load" name="/sbin/klogd" pid=2185 comm="apparmor_parser"
  - Jun 16 17:37:39 hostname kernel: [891880.587989] audit: type=1400 audit(1314853822.672:33649): apparmor="DENIED" operation="mknod" parent=27250 profile="/usr/lib/apache2/mpm-prefork/apache2//example.com" name="/usr/share/wordpress/1114140474e5f13bea68a4.tmp" pid=27289 comm="apache2" requested_mask="c" denied_mask="c" fsuid=33 ouid=33
  - Jun 16 17:37:39 hostname kernel: [891880.587989] audit: type=1400 audit(1315353795.331:33657): apparmor="DENIED" operation="exec" parent=14952 profile="/usr/lib/apache2/mpm-prefork/apache2//example.com" name="/usr/lib/sm.bin/sendmail" pid=14953 comm="sh" requested_mask="x" denied_mask="x" fsuid=33 ouid=0
-->

<decoder name="apparmor">
  <parent>iptables</parent>
  <prematch> apparmor=</prematch>
  <regex> apparmor="(\S+)" operation="(\S+)"</regex>
  <order>status, extra_data</order>
</decoder>

<!-- unix_chkpwd
  - Jul 21 07:40:29 localhost unix_chkpwd[15804]: password check failed for user (username)
-->
<decoder name="unix_chkpwd">
  <program_name>^unix_chkpwd</program_name>
</decoder>

<!--Jul 21 07:40:29 localhost unix_chkpwd[15804]: password check failed for user (username)-->
<decoder name="chkpwd-user">
  <parent>unix_chkpwd</parent>
  <regex offset="after_parent">user \((\w+)\)$</regex>
  <order>srcuser</order>
</decoder>

<!-- Barracuda S&VF Email Logs
Examples:
May 14 03:31:21 mx1.example.org inbound/pass1: mail-88-66.reachmail.net[216.55.88.66] 1400074281-06f4a338c037a90001-TkCAQV 1400074281 1400074283 RECV errors@mail-88-68.reachmail.net eteixeira@example.net 2 12 -
May 15 14:09:17 mx1.example.org inbound/pass1: host.limitless-servers.com[192.208.186.41] 1400198954-06f4a338c062640001-BkZagu 1400198954 1400198958 SCAN - heartattackbreakthrough@ridchanceofhrtattk.us en@example.org - 2 74 ridchanceofhrtattk.us SZ:2557 SUBJ:THE #1 Trick to Prevent Heart-Attacks Revealed???
May 16 10:12:29 mx1.example.org inbound/pass1: kumarafoundation.hestoe.com[208.123.118.114] 1400271149-06f4a338c07a210001-QwTJwG 1400271149 1400271151 SCAN - EzekielMack@kumarafoundation.hestoe.com ctakesue@example.org - 2 74 hestoe.com SZ:1917 SUBJ:Bad Economy, Bad Rates - Get An Auto Insurance Quotes Today
May 13 01:20:44 mx1.example.org scan: salmon.emxp002.net[174.123.35.182] 1399980039-06f4a338c019db0001-ZAPlzU 1399980040 1399980045 SCAN - errors@mermaid.emxp002.net PTAUA@HINGYCA.ORG 1.636 0 0 - SZ:86808 SUBJ:ATTN PASILA: URGENT FUNDING AVAILABLE
May 14 09:39:30 mx1.example.org scan: mc.eau.lormaneducation.com[64.198.99.4] 1400096370-06f4a338c040390001-vQoliC 1400096370 1400096372 SCAN - bounce-201405143661297864@mc.eau.lormaneducation.com tmoriyasu@dod.hawaii.gov 0.401 0 0 - SZ:22001 SUBJ:Contractor's Dilemma of Dealing With Bad Plans and Specs - OnDemand Webinar
May 16 10:56:04 mx1.example.org scan: smtp133.elabs13.com[74.116.235.133] 1400273757-06f4a338c07b490001-CBNzJg 1400273757 1400273765 SCAN - newsletter@email.cnbc.com tcolwell@example.net 0.402 0 0 - SZ:26609 SUBJ:=?utf-8?Q?"Failure=20to=20Recall:=20Investigating=20GM"=20Premier?==?utf-8?Q?es=20Sunday=2010p=20ET/PT?=
Jul 26 10:39:36 mx1.example.org outbound/smtp: 127.0.0.1 1406407176-06f4a35b4d10f2c0001-EGYtgK 0 0 SEND - 3 A90EBA1F1BA connect to dnvrco-pub-iedge-vip.email.rr.com[107.14.73.70]: server refused mail service
Jul 26 13:38:16 mx1.example.org outbound/smtp: 127.0.0.1 1406248798-06f4a35b4de6bd0001-3QeedR 0 0 SEND - 3 68EC0A1F1A3 Name service error for name=conference.preventchildabusetexas.org type=MX: Host not found, try again
Jul 26 13:57:56 mx1.example.org outbound/smtp: 127.0.0.1 1406297159-06f4a35b4df2000001-PDxQZ2 0 0 SEND - 3 A194BA1F1AC connect to qw.eau.lormanwebinars.com[63.232.201.60]: Connection refused
-->

<decoder name="barracuda-svf-email">
  <program_name>^inbound/pass|^scan|^outbound/smtp</program_name>
</decoder>

<decoder name="barracuda-svf1">
  <parent>barracuda-svf-email</parent>
  <prematch>^\S+[\S+]|</prematch>
  <prematch>^\S+</prematch>
  <regex>^\S+[(\S+)] (\d+-\w+-\w+) \d+ \d+ |</regex>
  <regex>^(\S+) (\d+-\w+-\w+) \d+ \d+ </regex>
  <order>srcip, id</order>
</decoder>

<!-- Info section - SCAN -->
<decoder name="barracuda-svf1">
  <parent>barracuda-svf-email</parent>
  <regex offset="after_regex">(SCAN) (\S+ \S+ \S+ \S+ \d+ \d+ \.+ SUBJ:\.+)$</regex>
  <order>action, extra_data</order>
</decoder>

<!-- Info section RECV -->
<decoder name="barracuda-svf1">
  <parent>barracuda-svf-email</parent>
  <regex offset="after_regex">(RECV) (\S+ \S+ \d+ \d+ \.+)$</regex>
  <order>action, extra_data</order>
</decoder>

<!-- Info section SEND -->
<decoder name="barracuda-svf1">
  <parent>barracuda-svf-email</parent>
  <regex offset="after_regex">(SEND) (\S+ \d+ \S+ \.+)$</regex>
  <order>action, extra_data</order>
</decoder>

<!-- Barracuda S&VF Administration-->

<decoder name="barracuda-svf-admin">
  <program_name>^web</program_name>
</decoder>

<decoder name="barracuda-svf-admin-change">
  <parent>barracuda-svf-admin</parent>
  <prematch>^[\S+] global[] CHANGE</prematch>
  <regex offset="after_parent">^[(\S+)] global[] (CHANGE) (\S+ \(\S*)\)$</regex>
  <order>srcip,action,extra_data</order>
</decoder>

<decoder name="barracuda-svf-admin-auth">
  <parent>barracuda-svf-admin</parent>
  <prematch>^[\S+] LOGIN|</prematch>
  <prematch>^[\S+] FAILED_LOGIN|</prematch>
  <prematch>^[\S+] LOGOUT</prematch>
  <regex offset="after_parent">^[(\S+)] (\S+) \((\S+)\)\p*$</regex>
  <order>srcip,action,user</order>
</decoder>

<!-- unbound
  - 2014-05-20T09:01:07.283219-04:00 arrakis unbound: [9405:0] notice: sendto failed: Can't assign requested address
  - 2014-07-14T14:00:02.814490-04:00 arrakis unbound: [2541:0] info: 127.0.0.1 talkgadget.google.com. A IN
  - 2014-07-14T14:00:05.507848-04:00 arrakis unbound: [2541:0] info: server stats for thread 0: 3 queries, 2 answers from cache, 1 recursions, 0 prefetch
  - 2014-07-14T14:00:05.507955-04:00 arrakis unbound: [2541:0] info: server stats for thread 0: requestlist max 0 avg 0 exceeded 0 jostled 0
  - 2014-07-14T14:00:05.508075-04:00 arrakis unbound: [2541:0] info: average recursion processing time 0.038814 sec
  - 2014-07-14T14:00:05.508166-04:00 arrakis unbound: [2541:0] info: histogram of recursion processing times
  - 2014-07-14T14:00:05.508248-04:00 arrakis unbound: [2541:0] info: [25%]=0 median[50%]=0 [75%]=0
  - 2014-07-14T14:00:05.508333-04:00 arrakis unbound: [2541:0] info: lower(secs) upper(secs) recursions
  - 2014-07-14T14:00:05.508414-04:00 arrakis unbound: [2541:0] info:    0.032768    0.065536 1
  - 2014-07-14T15:05:07.520229-04:00 arrakis unbound: [2541:0] info: 127.0.0.1 github.com. AAAA IN
-->

<decoder name="unbound">
  <program_name>^unbound</program_name>
</decoder>

<decoder name="unbound-a">
  <parent>unbound</parent>
  <regex> info: (\S+) (\S+). A IN$| info: (\S+) (\S+) AAAA IN$</regex>
  <order>srcip,url</order>
</decoder>


<!-- EOF --><|MERGE_RESOLUTION|>--- conflicted
+++ resolved
@@ -1582,15 +1582,9 @@
   -->
 <decoder name="web-accesslog">
   <type>web-log</type>
-<<<<<<< HEAD
-  <prematch>^\S+ |^\S+ </prematch>
-  <regex>^(\S+) \S+ \S+ [\S+ \S\d+] </regex>
-  <regex>"\w+ (\S+) HTTP\S+ (\d+) </regex>
-=======
   <prematch>^\S+ \S+ \S+ [\S+ \S\d+] "\w+ \S+ HTTP\S+" </prematch>
   <regex>^(\S+) \S+ \S+ [\S+ \S\d+] </regex>
   <regex>"\w+ (\S+) HTTP\S+" (\d+) </regex>
->>>>>>> 7999a264
   <order>srcip, url, id</order>
 </decoder>
 
