--- conflicted
+++ resolved
@@ -6,7 +6,11 @@
 
 import pytest
 
-from wazuh_testing.fim import (LOG_FILE_PATH, REGULAR, callback_detect_event,
+from wazuh_testing.fim import (CHECK_ALL, CHECK_GROUP, CHECK_INODE,
+                               CHECK_MD5SUM, CHECK_MTIME, CHECK_OWNER,
+                               CHECK_PERM, CHECK_SHA1SUM, CHECK_SHA256SUM,
+                               CHECK_SIZE, CHECK_SUM, LOG_FILE_PATH, REGULAR,
+                               REQUIRED_ATTRIBUTES, callback_detect_event,
                                create_file, delete_file, modify_file,
                                validate_event)
 from wazuh_testing.tools import FileMonitor, load_yaml
@@ -15,9 +19,7 @@
 # variables
 
 test_data_path = os.path.join(os.path.dirname(os.path.realpath(__file__)), 'data')
-
 section_configuration_path = os.path.join(test_data_path, 'wazuh_conf.yaml')
-
 test_directories = [os.path.join('/', 'testdir1'), os.path.join('/', 'testdir2'), os.path.join('/', 'testdir3'),
                     os.path.join('/', 'testdir4'), os.path.join('/', 'testdir5'), os.path.join('/', 'testdir6'),
                     os.path.join('/', 'testdir7'), os.path.join('/', 'testdir8'), os.path.join('/', 'testdir9'),
@@ -52,56 +54,33 @@
     #('file4', REGULAR, b'')
 ])
 @pytest.mark.parametrize('folder, checkers, checks', [
-    # <directories whodata="yes" check_all="yes" check_sum="no">/testdir1</directories>
-<<<<<<< HEAD
-    (testdir1, {"hash_md5": "no", "hash_sha1": "no", "hash_sha256": "no"}, {'conf1'}),
+    (testdir1, REQUIRED_ATTRIBUTES[CHECK_ALL] - REQUIRED_ATTRIBUTES[CHECK_SUM], {'all'}),
     # <directories whodata="yes" check_all="yes" check_md5sum="no">/testdir2</directories>
-    (testdir2, {"hash_md5": "except"}, {'conf1'}),
+    (testdir2, REQUIRED_ATTRIBUTES[CHECK_ALL] - {CHECK_MD5SUM}, {'all'}),
     # <directories whodata="yes" check_all="yes" check_sha1sum="no">/testdir3</directories>
-    (testdir3, {"hash_sha1": "except"}, {'conf1'}),
+    (testdir3, REQUIRED_ATTRIBUTES[CHECK_ALL] - {CHECK_SHA1SUM}, {'all'}),
     # <directories whodata="yes" check_all="yes" check_sha256sum="no">/testdir4</directories>
-    (testdir4, {"hash_sha256": "except"}, {'conf1'}),
+    (testdir4, REQUIRED_ATTRIBUTES[CHECK_ALL] - {CHECK_SHA256SUM}, {'all'}),
     # <directories whodata="yes" check_all="yes" check_size="no">/testdir5</directories>
-    (testdir5, {"size": "except"}, {'conf1'}),
+    (testdir5, REQUIRED_ATTRIBUTES[CHECK_ALL] - {CHECK_SIZE}, {'all'}),
     # <directories whodata="yes" check_all="yes" check_owner="no">/testdir6</directories>
-    (testdir6, {"uid": "except"}, {'conf1'}),
+    (testdir6, REQUIRED_ATTRIBUTES[CHECK_ALL] - {CHECK_OWNER}, {'all'}),
     # <directories whodata="yes" check_all="yes" check_group="no">/testdir7</directories>
-    (testdir7, {"gid": "except"}, {'conf1'}),
+    (testdir7, REQUIRED_ATTRIBUTES[CHECK_ALL] - {CHECK_GROUP}, {'all'}),
     # <directories whodata="yes" check_all="yes" check_perm="no">/testdir8</directories>
-    (testdir8, {"perm": "except"}, {'conf1'}),
+    (testdir8, REQUIRED_ATTRIBUTES[CHECK_ALL] - {CHECK_PERM}, {'all'}),
     # <directories whodata="yes" check_all="yes" check_mtime="no">/testdir9</directories>
-    (testdir9, {"mtime": "except"}, {'conf1'}),
+    (testdir9, REQUIRED_ATTRIBUTES[CHECK_ALL] - {CHECK_MTIME}, {'all'}),
     # <directories whodata="yes" check_all="yes" check_inode="no">/testdir0</directories>
-    (testdir0, {"inode": "except"}, {'conf1'})
+    (testdir0, REQUIRED_ATTRIBUTES[CHECK_ALL] - {CHECK_INODE}, {'all'})
 ])
-def test_fim_whodata(folder, name, filetype, content, checkers, checks,
-                     get_configuration, configure_environment, restart_wazuh,
-                     wait_for_initial_scan):
+def test_fim_checks(folder, name, filetype, content, checkers, checks,
+                    get_configuration, configure_environment, restart_wazuh,
+                    wait_for_initial_scan):
     if not (checks.intersection(get_configuration['checks']) or
        'all' in checks):
         pytest.skip("Does not apply to this config file")
-=======
-    (testdir1, REQUIRED_ATTRIBUTES[CHECK_ALL] - REQUIRED_ATTRIBUTES[CHECK_SUM]),
-    # <directories whodata="yes" check_all="yes" check_md5sum="no">/testdir2</directories>
-    (testdir2, REQUIRED_ATTRIBUTES[CHECK_ALL] - {CHECK_MD5SUM}),
-    # <directories whodata="yes" check_all="yes" check_sha1sum="no">/testdir3</directories>
-    (testdir3, REQUIRED_ATTRIBUTES[CHECK_ALL] - {CHECK_SHA1SUM}),
-    # <directories whodata="yes" check_all="yes" check_sha256sum="no">/testdir4</directories>
-    (testdir4, REQUIRED_ATTRIBUTES[CHECK_ALL] - {CHECK_SHA256SUM}),
-    # <directories whodata="yes" check_all="yes" check_size="no">/testdir5</directories>
-    (testdir5, REQUIRED_ATTRIBUTES[CHECK_ALL] - {CHECK_SIZE}),
-    # <directories whodata="yes" check_all="yes" check_owner="no">/testdir6</directories>
-    (testdir6, REQUIRED_ATTRIBUTES[CHECK_ALL] - {CHECK_OWNER}),
-    # <directories whodata="yes" check_all="yes" check_group="no">/testdir7</directories>
-    (testdir7, REQUIRED_ATTRIBUTES[CHECK_ALL] - {CHECK_GROUP}),
-    # <directories whodata="yes" check_all="yes" check_perm="no">/testdir8</directories>
-    (testdir8, REQUIRED_ATTRIBUTES[CHECK_ALL] - {CHECK_PERM}),
-    # <directories whodata="yes" check_all="yes" check_mtime="no">/testdir9</directories>
-    (testdir9, REQUIRED_ATTRIBUTES[CHECK_ALL] - {CHECK_MTIME}),
-    # <directories whodata="yes" check_all="yes" check_inode="no">/testdir0</directories>
-    (testdir0, REQUIRED_ATTRIBUTES[CHECK_ALL] - {CHECK_INODE})
-])
-def test_fim_checks(folder, name, filetype, content, checkers, configure_environment, restart_wazuh, wait_for_initial_scan):
+
     # Create file
     create_file(filetype, name, folder, content)
 
@@ -120,7 +99,6 @@
     # Delete file
     regular_path = os.path.join(folder, name)
     delete_file(folder, name)
->>>>>>> 37589299
 
     # Wait until event is detected
     event = wazuh_log_monitor.start(timeout=3, callback=callback_detect_event).result()
@@ -133,11 +111,17 @@
     ('file3', REGULAR, b'Sample content')
     #('file4', REGULAR, b'')
 ])
-@pytest.mark.parametrize('folder, checkers', [
+@pytest.mark.parametrize('folder, checkers, checks', [
     # <directories whodata="yes" report_changes="yes">/testdir_report_changes</directories>
-    (testdir_report_changes, REQUIRED_ATTRIBUTES[CHECK_ALL])
+    (testdir_report_changes, REQUIRED_ATTRIBUTES[CHECK_ALL], {'all'})
 ])
-def test_fim_reports(folder, name, filetype, content, checkers, configure_environment, restart_wazuh, wait_for_initial_scan):
+def test_fim_reports(folder, name, filetype, content, checkers, checks,
+                     get_configuration, configure_environment,
+                     restart_wazuh, wait_for_initial_scan):
+    if not (checks.intersection(get_configuration['checks']) or
+       'all' in checks):
+        pytest.skip("Does not apply to this config file")
+
     # Create file
     create_file(filetype, name, folder, content)
 
@@ -169,49 +153,40 @@
     ('file3', REGULAR, b'Sample content')
     #('file4', REGULAR, b'')
 ])
-@pytest.mark.parametrize('folder, checkers', [
+@pytest.mark.parametrize('folder, checkers, checks', [
     # <directories whodata="yes" tags="tag0,tag1,tag2,tag3,tag4,tag5,tag6,tag7,tag8,tag9">/testdir_tags</directories>
-    (testdir_tags, REQUIRED_ATTRIBUTES[CHECK_ALL])
+    (testdir_tags, REQUIRED_ATTRIBUTES[CHECK_ALL], {'all'})
 ])
-def test_fim_tags(folder, name, filetype, content, checkers, configure_environment, restart_wazuh, wait_for_initial_scan):
+def test_fim_tags(folder, name, filetype, content, checkers, checks,
+                  get_configuration, configure_environment, restart_wazuh,
+                  wait_for_initial_scan):
+    if not (checks.intersection(get_configuration['checks']) or
+       'all' in checks):
+        pytest.skip("Does not apply to this config file")
+
     defined_tags = 'tag0,tag1,tag2,tag3,tag4,tag5,tag6,tag7,tag8,tag9'
     # Create file
     create_file(filetype, name, folder, content)
 
     # Wait until event is detected
-<<<<<<< HEAD
-    event = wazuh_log_monitor.start(timeout=10, callback=callback_detect_event).result()
-    validate_event(checkers, event)
-=======
     event = wazuh_log_monitor.start(timeout=3, callback=callback_detect_event).result()
     validate_event(event, checks=checkers)
     assert (defined_tags == event['data']['tags'])
->>>>>>> 37589299
 
     # Modify file
     regular_path = os.path.join(folder, name)
     modify_file(folder, name, content)
 
     # Wait until event is detected
-<<<<<<< HEAD
-    event = wazuh_log_monitor.start(timeout=10, callback=callback_detect_event).result()
-    validate_event(checkers, event)
-=======
     event = wazuh_log_monitor.start(timeout=3, callback=callback_detect_event).result()
     validate_event(event, checks=checkers)
     assert (defined_tags == event['data']['tags'])
->>>>>>> 37589299
 
     # Delete file
     regular_path = os.path.join(folder, name)
     delete_file(folder, name)
 
     # Wait until event is detected
-<<<<<<< HEAD
-    event = wazuh_log_monitor.start(timeout=10, callback=callback_detect_event).result()
-    validate_event(checkers, event)
-=======
     event = wazuh_log_monitor.start(timeout=3, callback=callback_detect_event).result()
     validate_event(event, checks=checkers)
-    assert (defined_tags == event['data']['tags'])
->>>>>>> 37589299
+    assert (defined_tags == event['data']['tags'])