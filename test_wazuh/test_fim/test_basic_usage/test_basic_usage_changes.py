# Copyright (C) 2015-2019, Wazuh Inc.
# Created by Wazuh, Inc. <info@wazuh.com>.
# This program is free software; you can redistribute it and/or modify it under the terms of GPLv2

import os

import pytest
<<<<<<< HEAD
from wazuh_testing.fim import (CHECK_ALL, LOG_FILE_PATH, regular_file_cud)
=======

from wazuh_testing.fim import (CHECK_ALL, LOG_FILE_PATH,
                               regular_file_cud)
>>>>>>> 7a0d3784
from wazuh_testing.tools import (FileMonitor, check_apply_test,
                                 load_wazuh_configurations)

# variables

test_data_path = os.path.join(os.path.dirname(os.path.realpath(__file__)), 'data')
configurations_path = os.path.join(test_data_path, 'wazuh_conf.yaml')
test_directories = [os.path.join('/', 'testdir1'), os.path.join('/', 'testdir2')]
testdir1, testdir2 = test_directories
options = {CHECK_ALL}

wazuh_log_monitor = FileMonitor(LOG_FILE_PATH)


# configurations

configurations = load_wazuh_configurations(configurations_path, __name__,
                                           params=[{'FIM_MODE': '', 'MODULE_NAME': __name__},
                                                   {'FIM_MODE': {'realtime': 'yes'}, 'MODULE_NAME': __name__},
                                                   {'FIM_MODE': {'whodata': 'yes'}, 'MODULE_NAME': __name__}
                                                   ],
                                           metadata=[{'fim_mode': 'scheduled', 'module_name': __name__},
                                                     {'fim_mode': 'realtime', 'module_name': __name__},
                                                     {'fim_mode': 'whodata', 'module_name': __name__}
                                                     ]
                                           )


# fixtures

@pytest.fixture(scope='module', params=configurations)
def get_configuration(request):
    """Get configurations from the module."""
    return request.param


# tests

@pytest.mark.parametrize('folder', [
    testdir1,
    testdir2
])
@pytest.mark.parametrize('checkers,  tags_to_apply', [
    (options, {'ossec_conf'}),
])
def test_regular_file_changes(folder, checkers, tags_to_apply,
                              get_configuration, configure_environment,
                              restart_wazuh, wait_for_initial_scan):
    """ Checks if syscheckd detects regular file changes (add, modify, delete)

    :param folder: Directory where the files will be created
    :param checkers: Dict of syscheck checkers (check_all)
    """
    check_apply_test(tags_to_apply, get_configuration['tags'])

    file_list = ['regular0', 'regular1', 'regular2']
    min_timeout = 3
    is_scheduled = False

<<<<<<< HEAD
    if get_configuration['metadata']['fim_mode'] == 'scheduled':
        is_scheduled = True
    regular_file_cud(folder, wazuh_log_monitor, time_travel=is_scheduled,
                     n_regular=n_regular, min_timeout=min_timeout, options=checkers)
=======
    regular_file_cud(folder, wazuh_log_monitor, file_list=file_list,
                     time_travel=get_configuration['metadata']['fim_mode'] == 'scheduled',
                     min_timeout=min_timeout, options=checkers, triggers_event=True)
>>>>>>> 7a0d3784
<|MERGE_RESOLUTION|>--- conflicted
+++ resolved
@@ -5,13 +5,9 @@
 import os
 
 import pytest
-<<<<<<< HEAD
-from wazuh_testing.fim import (CHECK_ALL, LOG_FILE_PATH, regular_file_cud)
-=======
 
 from wazuh_testing.fim import (CHECK_ALL, LOG_FILE_PATH,
                                regular_file_cud)
->>>>>>> 7a0d3784
 from wazuh_testing.tools import (FileMonitor, check_apply_test,
                                  load_wazuh_configurations)
 
@@ -69,15 +65,7 @@
 
     file_list = ['regular0', 'regular1', 'regular2']
     min_timeout = 3
-    is_scheduled = False
 
-<<<<<<< HEAD
-    if get_configuration['metadata']['fim_mode'] == 'scheduled':
-        is_scheduled = True
-    regular_file_cud(folder, wazuh_log_monitor, time_travel=is_scheduled,
-                     n_regular=n_regular, min_timeout=min_timeout, options=checkers)
-=======
     regular_file_cud(folder, wazuh_log_monitor, file_list=file_list,
                      time_travel=get_configuration['metadata']['fim_mode'] == 'scheduled',
-                     min_timeout=min_timeout, options=checkers, triggers_event=True)
->>>>>>> 7a0d3784
+                     min_timeout=min_timeout, options=checkers, triggers_event=True)