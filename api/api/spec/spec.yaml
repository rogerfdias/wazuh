--- conflicted
+++ resolved
@@ -62,13 +62,9 @@
         id:
           type: array
           items:
-<<<<<<< HEAD
-            type: string
-=======
             oneOf:
               - type: string
               - type: integer
->>>>>>> c44b8464
 
     ApiError:
       type: object
@@ -133,20 +129,13 @@
       type: object
       required:
         - total_affected_items
-<<<<<<< HEAD
         - failed_items
         - total_failed_items
-=======
->>>>>>> c44b8464
       properties:
         total_affected_items:
           type: integer
           format: int32
-<<<<<<< HEAD
           description: Number of items that have successfully done the requested operation.
-=======
-          description: Number of items that have successfully did the requested operation.
->>>>>>> c44b8464
         failed_items:
           type: array
           description: List of items that have failed when doing the requested operation. It's not returned when it's empty.
@@ -157,11 +146,7 @@
           format: int32
           description: Number of items that have failed during the requested operation.
 
-<<<<<<< HEAD
     AllItemsResponseAgents:
-=======
-    AllItemsResponseRoles:
->>>>>>> c44b8464
       allOf:
         - $ref: '#/components/schemas/AllItemsResponse'
         - type: object
@@ -173,7 +158,6 @@
               description: Items that successfully applied the API call action.
               items:
                 oneOf:
-<<<<<<< HEAD
                   - $ref: '#/components/schemas/Agent'
                   - type: array
 
@@ -194,14 +178,6 @@
 
     AllItemsResponseAgentIDs:
       allOf:
-=======
-                  - $ref: '#/components/schemas/RolesResponse'
-                  - type: integer
-
-    AllItemsResponsePolicies:
-      allOf:
-        - $ref: '#/components/schemas/AllItemsResponse'
->>>>>>> c44b8464
         - type: object
           required:
             - affected_items
@@ -211,7 +187,6 @@
               description: Items that successfully applied the API call action.
               items:
                 oneOf:
-<<<<<<< HEAD
                   - $ref: '#/components/schemas/AgentID'
                   - type: array
         - $ref: '#/components/schemas/AllItemsResponse'
@@ -232,12 +207,6 @@
         - $ref: '#/components/schemas/AllItemsResponse'
 
     AllItemsResponseAgentsSimple:
-=======
-                  - $ref: '#/components/schemas/PoliciesResponse'
-                  - type: integer
-
-    AllItemsResponseUsers:
->>>>>>> c44b8464
       allOf:
         - $ref: '#/components/schemas/AllItemsResponse'
         - type: object
@@ -248,7 +217,6 @@
               type: array
               description: Items that successfully applied the API call action.
               items:
-<<<<<<< HEAD
                 oneOf:
                   - $ref: '#/components/schemas/AgentSimple'
                   - type: array
@@ -282,9 +250,49 @@
                 oneOf:
                   - $ref: '#/components/schemas/AgentIdKey'
                   - type: array
-=======
+
+    AllItemsResponseRoles:
+      allOf:
+        - $ref: '#/components/schemas/AllItemsResponse'
+        - type: object
+          required:
+            - affected_items
+          properties:
+            affected_items:
+              type: array
+              description: Items that successfully applied the API call action.
+              items:
+                oneOf:
+                  - $ref: '#/components/schemas/RolesResponse'
+                  - type: integer
+
+    AllItemsResponsePolicies:
+      allOf:
+        - $ref: '#/components/schemas/AllItemsResponse'
+        - type: object
+          required:
+            - affected_items
+          properties:
+            affected_items:
+              type: array
+              description: Items that successfully applied the API call action.
+              items:
+                oneOf:
+                  - $ref: '#/components/schemas/PoliciesResponse'
+                  - type: integer
+
+    AllItemsResponseUsers:
+      allOf:
+        - $ref: '#/components/schemas/AllItemsResponse'
+        - type: object
+          required:
+            - affected_items
+          properties:
+            affected_items:
+              type: array
+              description: Items that successfully applied the API call action.
+              items:
                 $ref: '#/components/schemas/UsersResponse'
->>>>>>> c44b8464
 
     BasicInfo:
       type: object
@@ -3879,7 +3887,6 @@
                 - type: object
                   properties:
                     data:
-<<<<<<< HEAD
                       allOf:
                         - $ref: '#/components/schemas/AllItemsResponseAgentIDs'
                         - type: object
@@ -3888,9 +3895,6 @@
                               type: string
                               format: timeframe
                               description: Returns older than parameter used. It can be the default value or the parameter send by the user.
-=======
-                      $ref: '#/components/schemas/AllItemsResponse'
->>>>>>> c44b8464
               example:
                 data:
                   affected_items:
