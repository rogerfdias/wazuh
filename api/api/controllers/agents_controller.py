# Copyright (C) 2015-2019, Wazuh Inc.
# Created by Wazuh, Inc. <info@wazuh.com>.
# This program is a free software; you can redistribute it and/or modify it under the terms of GPLv2

import asyncio
import logging

import connexion

import wazuh.agent as agent
from api import configuration
from api.authentication import get_permissions
from api.models.agent_added import AgentAdded
from api.models.agent_inserted import AgentInserted
from api.models.base_model_ import Data
from api.util import parse_api_param
from api.util import remove_nones_to_dict, exception_handler, raise_if_exc
from wazuh.cluster.dapi.dapi import DistributedAPI
from wazuh.common import database_limit
from wazuh.exception import WazuhError

loop = asyncio.get_event_loop()
logger = logging.getLogger('wazuh')


@exception_handler
def delete_agents(pretty=False, wait_for_complete=False, list_agents=None, purge=False, status='all', older_than="7d"):
    """Delete all agents or a list of them with optional criteria based on the status or time of the last connection.

    :param pretty: Show results in human-readable format
    :param wait_for_complete: Disable timeout response
    :param list_agents: List of agent's IDs.
    :param purge: Delete an agent from the key store
    :param status: Filters by agent status. Use commas to enter multiple statuses.
    :param older_than: Filters out disconnected agents for longer than specified. Time in seconds, ‘[n_days]d’,
    ‘[n_hours]h’, ‘[n_minutes]m’ or ‘[n_seconds]s’. For never_connected agents, uses the register date.
    :return: AllItemsResponseAgentIDs
    """
    f_kwargs = {'agent_list': list_agents,
                'purge': purge,
                'status': status,
                'older_than': older_than
                }

    dapi = DistributedAPI(f=agent.delete_agents,
                          f_kwargs=remove_nones_to_dict(f_kwargs),
                          request_type='local_master',
                          is_async=False,
                          wait_for_complete=wait_for_complete,
                          pretty=pretty,
                          logger=logger,
                          rbac_permissions=get_permissions(connexion.request.headers['Authorization'])
                          )
    data = raise_if_exc(loop.run_until_complete(dapi.distribute_function()))

    return data, 200


@exception_handler
def get_agents(pretty=False, wait_for_complete=False, list_agents=None, offset=0, limit=database_limit, select=None,
               sort=None, search=None, status=None, q=None, older_than=None, manager=None, version=None, group=None,
               node_name=None, name=None, ip=None):
    """Get information about all agents or a list of them

    :param pretty: Show results in human-readable format
    :param wait_for_complete: Disable timeout response
    :param list_agents: List of agent's IDs.
    :param offset: First element to return in the collection
    :param limit: Maximum number of elements to return
    :param select: Select which fields to return (separated by comma)
    :param sort: Sorts the collection by a field or fields (separated by comma). Use +/- at the beginning to list in
    ascending or descending order.
    :param search: Looks for elements with the specified string
    :param status: Filters by agent status. Use commas to enter multiple statuses.
    :param q: Query to filter results by. For example q&#x3D;&amp;quot;status&#x3D;active&amp;quot;
    :param older_than: Filters out disconnected agents for longer than specified. Time in seconds, ‘[n_days]d’,
    ‘[n_hours]h’, ‘[n_minutes]m’ or ‘[n_seconds]s’. For never_connected agents, uses the register date.
    :param manager: Filters by manager hostname to which agents are connected.
    :param version: Filters by agents version.
    :param group: Filters by group of agents.
    :param node_name: Filters by node name.
    :param name: Filters by agent name.
    :param ip: Filters by agent IP
    :return: AllItemsResponseAgents
    """
    f_kwargs = {'agent_list': list_agents,
                'offset': offset,
                'limit': limit,
                'sort': parse_api_param(sort, 'sort'),
                'search': parse_api_param(search, 'search'),
                'select': select,
                'filters': {
                    'status': status,
                    'older_than': older_than,
                    'manager': manager,
                    'version': version,
                    'group': group,
                    'node_name': node_name,
                    'name': name,
                    'ip': ip,
                    'registerIP': connexion.request.args.get('registerIP', None)
                },
                'q': q
                }
    # Add nested fields to kwargs filters
    nested = ['os.version', 'os.name', 'os.platform']
    for field in nested:
        f_kwargs['filters'][field] = connexion.request.args.get(field, None)

    dapi = DistributedAPI(f=agent.get_agents,
                          f_kwargs=remove_nones_to_dict(f_kwargs),
                          request_type='local_master',
                          is_async=False,
                          wait_for_complete=wait_for_complete,
                          pretty=pretty,
                          logger=logger,
                          rbac_permissions=get_permissions(connexion.request.headers['Authorization'])
                          )
    data = raise_if_exc(loop.run_until_complete(dapi.distribute_function()))

    return data, 200


@exception_handler
<<<<<<< HEAD
def restart_agents(pretty=False, wait_for_complete=False, list_agents='*'):
    """ Restarts all agents

    :param pretty: Show results in human-readable format
    :param wait_for_complete: Disable timeout response
    :param list_agents: List of agent's IDs.
    :return: CommonResponse
    """
    f_kwargs = {'agent_list': list_agents}

    dapi = DistributedAPI(f=agent.restart_agents,
                          f_kwargs=remove_nones_to_dict(f_kwargs),
                          request_type='distributed_master',
                          is_async=False,
                          wait_for_complete=wait_for_complete,
                          pretty=pretty,
                          rbac_permissions=get_permissions(connexion.request.headers['Authorization']),
                          broadcasting=list_agents == '*',
                          logger=logger
                          )
    data = raise_if_exc(loop.run_until_complete(dapi.distribute_function()))

    return data, 200


@exception_handler
=======
>>>>>>> 3bccfd7a
def add_agent(pretty=False, wait_for_complete=False):
    """Add a new Wazuh agent.

    :param pretty: Show results in human-readable format
    :param wait_for_complete: Disable timeout response
    :return: AgentIdKey
    """
    # Get body parameters
    if connexion.request.is_json:
        agent_added_model = AgentAdded.from_dict(connexion.request.get_json())
    else:
        raise WazuhError(1750)

    f_kwargs = agent_added_model.to_dict()

    # Get IP if not given
    if not f_kwargs['ip']:
        if configuration.read_api_config()['behind_proxy_server']:
            try:
                f_kwargs['ip'] = connexion.request.headers['X-Forwarded-For']
            except Exception:
                raise WazuhError(1120)
        else:
            f_kwargs['ip'] = connexion.request.remote_addr

    dapi = DistributedAPI(f=agent.add_agent,
                          f_kwargs=remove_nones_to_dict(f_kwargs),
                          request_type='local_master',
                          is_async=False,
                          wait_for_complete=wait_for_complete,
                          pretty=pretty,
                          logger=logger,
                          rbac_permissions=get_permissions(connexion.request.headers['Authorization'])
                          )

    data = raise_if_exc(loop.run_until_complete(dapi.distribute_function()))
    response = Data(data)

    return response, 200


@exception_handler
def restart_agents(pretty=False, wait_for_complete=False, list_agents='*'):
    """ Restarts all agents

    :param pretty: Show results in human-readable format
    :param wait_for_complete: Disable timeout response
    :param list_agents: List of agent's IDs.
    :return: CommonResponse
    """
    f_kwargs = {'agent_list': list_agents}

    dapi = DistributedAPI(f=agent.restart_agents,
                          f_kwargs=remove_nones_to_dict(f_kwargs),
                          request_type='distributed_master',
                          is_async=False,
                          wait_for_complete=wait_for_complete,
                          pretty=pretty,
                          rbac_permissions=get_permissions(connexion.request.headers['Authorization']),
                          broadcasting=list_agents == '*',
                          logger=logger
                          )
    data = raise_if_exc(loop.run_until_complete(dapi.distribute_function()))

    return data, 200


@exception_handler
def delete_agent(agent_id, pretty=False, wait_for_complete=False, purge=False):
    """Delete an agent

    :param pretty: Show results in human-readable format
    :param wait_for_complete: Disable timeout response
    :param agent_id: Agent ID. All posible values since 000 onwards.
    :param purge: Delete an agent from the key store
    :return: Data
    """
    f_kwargs = {'agent_list': [agent_id],
                'purge': purge,
                'older_than': "0s"
                }

    dapi = DistributedAPI(f=agent.delete_agents,
                          f_kwargs=remove_nones_to_dict(f_kwargs),
                          request_type='local_master',
                          is_async=False,
                          wait_for_complete=wait_for_complete,
                          pretty=pretty,
                          logger=logger,
                          rbac_permissions=get_permissions(connexion.request.headers['Authorization'])
                          )
    data = raise_if_exc(loop.run_until_complete(dapi.distribute_function()))

    return data, 200


@exception_handler
def get_agent(agent_id, pretty=False, wait_for_complete=False, select=None):
    """Get various information from an agent

    :param pretty: Show results in human-readable format
    :param wait_for_complete: Disable timeout response
    :param agent_id: Agent ID. All posible values since 000 onwards.r
    :param select: Select which fields to return (separated by comma)
    :return: Agent
    """
    f_kwargs = {'agent_list': [agent_id],
                'select': select
                }

    dapi = DistributedAPI(f=agent.get_agents,
                          f_kwargs=remove_nones_to_dict(f_kwargs),
                          request_type='local_master',
                          is_async=False,
                          wait_for_complete=wait_for_complete,
                          pretty=pretty,
                          logger=logger,
                          rbac_permissions=get_permissions(connexion.request.headers['Authorization'])
                          )
    data = raise_if_exc(loop.run_until_complete(dapi.distribute_function()))

    return data, 200


@exception_handler
def get_agent_config(pretty=False, wait_for_complete=False, agent_id=None, component=None, **kwargs):
    """Get active configuration

    Returns the active configuration the agent is currently using. This can be different from the
    configuration present in the configuration file, if it has been modified and the agent has
    not been restarted yet.

    :param pretty: Show results in human-readable format
    :param wait_for_complete: Disable timeout response
    :param agent_id: Agent ID. All posible values since 000 onwards.
    :param component: Selected agent's component.
    :return: AgentConfigurationData
    """
    f_kwargs = {'agent_list': [agent_id],
                'component': component,
                'config': kwargs.get('configuration', None)
                }

    dapi = DistributedAPI(f=agent.get_agent_config,
                          f_kwargs=remove_nones_to_dict(f_kwargs),
                          request_type='distributed_master',
                          is_async=False,
                          wait_for_complete=wait_for_complete,
                          pretty=pretty,
                          logger=logger,
                          rbac_permissions=get_permissions(connexion.request.headers['Authorization'])
                          )
    data = raise_if_exc(loop.run_until_complete(dapi.distribute_function()))
    response = Data(data)

    return response, 200


@exception_handler
def delete_single_agent_multiple_groups(agent_id, list_groups=None, pretty=False, wait_for_complete=False):
    """'Remove the agent from all groups or a list of them.

    The agent will automatically revert to the "default" group if it is removed from all its assigned groups.

    :param pretty: Show results in human-readable format
    :param wait_for_complete: Disable timeout response
    :param agent_id: Agent ID. All posible values since 000 onwards.
    :param list_groups: Array of group's IDs.
    :return: CommonResponse
    """
    f_kwargs = {'agent_list': [agent_id],
                'group_list': list_groups}

    dapi = DistributedAPI(f=agent.remove_agent_from_groups,
                          f_kwargs=remove_nones_to_dict(f_kwargs),
                          request_type='local_master',
                          is_async=False,
                          wait_for_complete=wait_for_complete,
                          pretty=pretty,
                          logger=logger,
                          rbac_permissions=get_permissions(connexion.request.headers['Authorization'])
                          )

    data = raise_if_exc(loop.run_until_complete(dapi.distribute_function()))

    return data, 200


@exception_handler
def get_sync_agent(agent_id, pretty=False, wait_for_complete=False):
    """Get agent configuration sync status.

    Returns whether the agent configuration has been synchronized with the agent
    or not. This can be useful to check after updating a group configuration.

    :param agent_id: Agent ID. All posible values since 000 onwards.
    :param pretty: Show results in human-readable format
    :param wait_for_complete: Disable timeout responseç
    :return: AgentSync
    """
    f_kwargs = {'agent_list': [agent_id]}

    dapi = DistributedAPI(f=agent.get_agents_sync_group,
                          f_kwargs=remove_nones_to_dict(f_kwargs),
                          request_type='local_master',
                          is_async=False,
                          wait_for_complete=wait_for_complete,
                          pretty=pretty,
                          logger=logger,
                          rbac_permissions=get_permissions(connexion.request.headers['Authorization'])
                          )
    data = raise_if_exc(loop.run_until_complete(dapi.distribute_function()))

    return data, 200


@exception_handler
def delete_single_agent_single_group(agent_id, group_id, pretty=False, wait_for_complete=False):
    """Remove agent from a single group.

    Removes an agent from a group. If the agent has multigroups, it will preserve all previous groups except the last
    one.

    :param pretty: Show results in human-readable format
    :param wait_for_complete: Disable timeout response
    :param agent_id: Agent ID. All posible values since 000 onwards.
    :param group_id: Group ID.
    :return: CommonResponse
    """
    f_kwargs = {'agent_list': [agent_id],
                'group_list': [group_id]}

    dapi = DistributedAPI(f=agent.remove_agent_from_group,
                          f_kwargs=remove_nones_to_dict(f_kwargs),
                          request_type='local_master',
                          is_async=False,
                          wait_for_complete=wait_for_complete,
                          pretty=pretty,
                          logger=logger,
                          rbac_permissions=get_permissions(connexion.request.headers['Authorization'])
                          )
    data = raise_if_exc(loop.run_until_complete(dapi.distribute_function()))

    return data, 200


@exception_handler
def put_agent_single_group(agent_id, group_id, force_single_group=False, pretty=False, wait_for_complete=False):
    """Assign an agent to the specified group.

    :param pretty: Show results in human-readable format
    :param wait_for_complete: Disable timeout response
    :param agent_id: Agent ID. All posible values since 000 onwards.
    :param group_id: Group ID.
    :param force_single_group: Forces the agent to belong to a single group
    :return: CommonResponse
    """
    f_kwargs = {'agent_list': [agent_id],
                'group_id': group_id,
                'replace': force_single_group}

    dapi = DistributedAPI(f=agent.assign_agents_to_group,
                          f_kwargs=remove_nones_to_dict(f_kwargs),
                          request_type='local_master',
                          is_async=False,
                          wait_for_complete=wait_for_complete,
                          pretty=pretty,
                          logger=logger,
                          rbac_permissions=get_permissions(connexion.request.headers['Authorization'])
                          )
    data = raise_if_exc(loop.run_until_complete(dapi.distribute_function()))

    return data, 200


@exception_handler
def get_agent_key(agent_id, pretty=False, wait_for_complete=False):
    """Get agent key.

    :param pretty: Show results in human-readable format
    :param wait_for_complete: Disable timeout response
    :param agent_id: Agent ID. All posible values since 000 onwards.
    :return: AgentKey
    """
    f_kwargs = {'agent_list': [agent_id]}

    dapi = DistributedAPI(f=agent.get_agents_keys,
                          f_kwargs=remove_nones_to_dict(f_kwargs),
                          request_type='local_master',
                          is_async=False,
                          wait_for_complete=wait_for_complete,
                          pretty=pretty,
                          logger=logger,
                          rbac_permissions=get_permissions(connexion.request.headers['Authorization'])
                          )
    data = raise_if_exc(loop.run_until_complete(dapi.distribute_function()))

    return data, 200


@exception_handler
def restart_agent(agent_id, pretty=False, wait_for_complete=False):
    """Restart an agent.

    :param agent_id: Agent ID. All posible values since 000 onwards.
    :param pretty: Show results in human-readable format
    :param wait_for_complete: Disable timeout response
    :return: CommonResponse
    """
    f_kwargs = {'agent_list': [agent_id]}

    dapi = DistributedAPI(f=agent.restart_agents,
                          f_kwargs=remove_nones_to_dict(f_kwargs),
                          request_type='distributed_master',
                          is_async=False,
                          wait_for_complete=wait_for_complete,
                          pretty=pretty,
                          logger=logger,
                          rbac_permissions=get_permissions(connexion.request.headers['Authorization'])
                          )
    data = raise_if_exc(loop.run_until_complete(dapi.distribute_function()))

    return data, 200


@exception_handler
def put_upgrade_agent(agent_id, pretty=False, wait_for_complete=False, wpk_repo=None, version=None, use_http=False,
                      force=False):
    """Upgrade agent using a WPK file from online repository.

    :param pretty: Show results in human-readable format
    :param wait_for_complete: Disable timeout response
    :param agent_id: Agent ID. All posible values since 000 onwards.
    :param wpk_repo: WPK repository.
    :param version: Wazuh version to upgrade to.
    :param use_http: Use protocol http. If it's false use https. By default the value is set to false.
    :param force: Force upgrade.
    :return: CommonResponse
    """
    f_kwargs = {'agent_list': [agent_id],
                'wpk_repo': wpk_repo,
                'version': version,
                'use_http': use_http,
                'force': force}

    dapi = DistributedAPI(f=agent.upgrade_agents,
                          f_kwargs=remove_nones_to_dict(f_kwargs),
                          request_type='distributed_master',
                          is_async=False,
                          wait_for_complete=True,  # Force wait_for_complete until timeout problems are resolved
                          pretty=pretty,
                          logger=logger,
                          rbac_permissions=get_permissions(connexion.request.headers['Authorization'])
                          )
    data = raise_if_exc(loop.run_until_complete(dapi.distribute_function()))

    return data, 200


@exception_handler
def put_upgrade_custom_agent(agent_id, pretty=False, wait_for_complete=False, file_path=None, installer=None):
    """Upgrade agent using a local WPK file.'.

    :param pretty: Show results in human-readable format
    :param wait_for_complete: Disable timeout response
    :param agent_id: Agent ID. All posible values since 000 onwards.
    :param file_path: Path to the WPK file. The file must be on a folder on the Wazuh's installation directory
    (by default, <code>/var/ossec</code>).
    :type installer: str
    :return: CommonResponse
    """
    f_kwargs = {'agent_list': [agent_id],
                'file_path': file_path,
                'installer': installer}

    dapi = DistributedAPI(f=agent.upgrade_agents_custom,
                          f_kwargs=remove_nones_to_dict(f_kwargs),
                          request_type='distributed_master',
                          is_async=False,
                          wait_for_complete=True,  # Force wait_for_complete until timeout problems are resolved
                          pretty=pretty,
                          logger=logger,
                          rbac_permissions=get_permissions(connexion.request.headers['Authorization'])
                          )
    data = raise_if_exc(loop.run_until_complete(dapi.distribute_function()))

    return data, 200


@exception_handler
def post_new_agent(agent_name, pretty=False, wait_for_complete=False):
    """Add agent (quick method)

    Adds a new agent with name `agent_name`. This agent will use `any` as IP.'

    :param pretty: Show results in human-readable format
    :param wait_for_complete: Disable timeout response
    :param agent_name: Agent name used when the agent was registered.
    :return: AgentIdKeyData
    """
    f_kwargs = {'name': agent_name}

    dapi = DistributedAPI(f=agent.add_agent,
                          f_kwargs=remove_nones_to_dict(f_kwargs),
                          request_type='local_master',
                          is_async=False,
                          wait_for_complete=wait_for_complete,
                          pretty=pretty,
                          logger=logger,
                          rbac_permissions=get_permissions(connexion.request.headers['Authorization'])
                          )
    data = raise_if_exc(loop.run_until_complete(dapi.distribute_function()))
    response = Data(data)

    return response, 200


@exception_handler
def get_agent_upgrade(agent_id, timeout=3, pretty=False, wait_for_complete=False):
    """Get upgrade result from agent.

    :param pretty: Show results in human-readable format
    :param wait_for_complete: Disable timeout response
    :param agent_id: Agent ID. All posible values since 000 onwards.
    :param timeout: Seconds to wait for the agent to respond.
    :return: CommonResponse
    """
    f_kwargs = {'agent_list': [agent_id],
                'timeout': timeout}

    dapi = DistributedAPI(f=agent.get_upgrade_result,
                          f_kwargs=remove_nones_to_dict(f_kwargs),
                          request_type='distributed_master',
                          is_async=False,
                          wait_for_complete=wait_for_complete,
                          pretty=pretty,
                          logger=logger,
                          rbac_permissions=get_permissions(connexion.request.headers['Authorization'])
                          )
    data = raise_if_exc(loop.run_until_complete(dapi.distribute_function()))

    return data, 200


@exception_handler
def delete_multiple_agent_single_group(group_id, list_agents=None, pretty=False, wait_for_complete=False):
    """Removes agents assignment from a specified group.

    :param group_id: Group ID.
    :param list_agents: Array of agent's IDs.
    :param pretty: Show results in human-readable format
    :param wait_for_complete: Disable timeout response
    :return: AllItemsResponseAgentIDs
    """
    f_kwargs = {'agent_list': list_agents,
                'group_list': [group_id]}

    dapi = DistributedAPI(f=agent.remove_agents_from_group,
                          f_kwargs=remove_nones_to_dict(f_kwargs),
                          request_type='local_master',
                          is_async=False,
                          wait_for_complete=wait_for_complete,
                          pretty=pretty,
                          logger=logger,
                          rbac_permissions=get_permissions(connexion.request.headers['Authorization'])
                          )
    data = raise_if_exc(loop.run_until_complete(dapi.distribute_function()))

    return data, 200


@exception_handler
def put_multiple_agent_single_group(group_id, list_agents=None, pretty=False, wait_for_complete=False,
                                    force_single_group=False):
    """Add multiple agents to a group

    :param group_id: Group ID.
    :param list_agents: List of agents ID.
    :param pretty: Show results in human-readable format
    :param wait_for_complete: Disable timeout response
    :param force_single_group: Forces the agent to belong to a single group
    :return: AllItemsResponseAgentIDs
    """
    f_kwargs = {'agent_list': list_agents,
                'group_list': [group_id],
                'replace': force_single_group}

    dapi = DistributedAPI(f=agent.assign_agents_to_group,
                          f_kwargs=remove_nones_to_dict(f_kwargs),
                          request_type='local_master',
                          is_async=False,
                          wait_for_complete=wait_for_complete,
                          pretty=pretty,
                          logger=logger,
                          rbac_permissions=get_permissions(connexion.request.headers['Authorization'])
                          )
    data = raise_if_exc(loop.run_until_complete(dapi.distribute_function()))

    return data, 200


@exception_handler
def delete_groups(list_groups=None, pretty=False, wait_for_complete=False):
    """Delete all groups or a list of them.

    :param pretty: Show results in human-readable format
    :param wait_for_complete: Disable timeout response
    :param list_groups: Array of group's IDs.
    :return: AllItemsResponseGroupIDs + AgentGroupDeleted
    """
    f_kwargs = {'group_list': list_groups}

    dapi = DistributedAPI(f=agent.delete_groups,
                          f_kwargs=remove_nones_to_dict(f_kwargs),
                          request_type='local_master',
                          is_async=False,
                          wait_for_complete=wait_for_complete,
                          pretty=pretty,
                          logger=logger,
                          rbac_permissions=get_permissions(connexion.request.headers['Authorization'])
                          )
    data = raise_if_exc(loop.run_until_complete(dapi.distribute_function()))

    return data, 200


@exception_handler
def get_list_group(pretty=False, wait_for_complete=False, list_groups=None, offset=0, limit=None, sort=None, search=None):
    """Get groups.

    Returns a list containing basic information about each agent group such as number of agents belonging to the group
    and the checksums of the configuration and shared files.

    :param pretty: Show results in human-readable format
    :param wait_for_complete: Disable timeout response
    :param list_groups: Array of group's IDs.
    :param offset: First element to return in the collection
    :param limit: Maximum number of elements to return
    :param sort: Sorts the collection by a field or fields (separated by comma). Use +/- at the beginning to list in
    ascending or descending order.
    :param search: Looks for elements with the specified string
    :return: AllItemsResponseGroups
    """
    hash_ = connexion.request.args.get('hash', 'md5')  # Select algorithm to generate the returned checksums.
    f_kwargs = {'offset': offset,
                'limit': limit,
                'group_list': list_groups,
                'sort_by': parse_api_param(sort, 'sort')['fields'] if sort is not None else ['name'],
                'sort_ascending': True if sort is None or parse_api_param(sort, 'sort')['order'] == 'asc' else False,
                'search_text': parse_api_param(search, 'search')['value'] if search is not None else None,
                'complementary_search': parse_api_param(search, 'search')['negation'] if search is not None else None,
                'search_in_fields': ['name'],
                'hash_algorithm': hash_}

    dapi = DistributedAPI(f=agent.get_groups,
                          f_kwargs=remove_nones_to_dict(f_kwargs),
                          request_type='local_master',
                          is_async=False,
                          wait_for_complete=wait_for_complete,
                          pretty=pretty,
                          logger=logger,
                          rbac_permissions=get_permissions(connexion.request.headers['Authorization'])
                          )
    data = raise_if_exc(loop.run_until_complete(dapi.distribute_function()))

    return data, 200


@exception_handler
def delete_single_group(group_id, pretty=False, wait_for_complete=False):
    """Deletes a group. Agents that were assigned only to the deleted group will automatically revert to the default group.

    :param pretty: Show results in human-readable format
    :param wait_for_complete: Disable timeout response
    :param group_id: Group ID.
    :return: AgentGroupDeleted
    """
    f_kwargs = {'group_list': [group_id]}

    dapi = DistributedAPI(f=agent.delete_groups,
                          f_kwargs=remove_nones_to_dict(f_kwargs),
                          request_type='local_master',
                          is_async=False,
                          wait_for_complete=wait_for_complete,
                          pretty=pretty,
                          logger=logger,
                          rbac_permissions=get_permissions(connexion.request.headers['Authorization'])
                          )
    data = raise_if_exc(loop.run_until_complete(dapi.distribute_function()))

    return data, 200


@exception_handler
def get_agents_in_group(group_id, pretty=False, wait_for_complete=False, offset=0, limit=database_limit, select=None,
                        sort=None, search=None, status=None, q=None):
    """Get the list of agents that belongs to the specified group.

    :param pretty: Show results in human-readable format
    :param wait_for_complete: Disable timeout response
    :param group_id: Group ID.
    :param offset: First element to return in the collection
    :param limit: Maximum number of elements to return
    :param select: Select which fields to return (separated by comma)
    :param sort: Sorts the collection by a field or fields (separated by comma). Use +/- at the beginning to list in
    ascending or descending order.
    :param search: Looks for elements with the specified string
    :param status: Filters by agent status. Use commas to enter multiple statuses.
    :param q: Query to filter results by. For example q&#x3D;&amp;quot;status&#x3D;active&amp;quot;
    :return: AllItemsResponseAgents
    """
    f_kwargs = {'offset': offset,
                'limit': limit,
                'sort': parse_api_param(sort, 'sort'),
                'search': parse_api_param(search, 'search'),
                'select': select,
                'filters': {
                    'status': status,
                },
                'q': 'group=' + group_id + (';' + q if q else '')}

    dapi = DistributedAPI(f=agent.get_agents,
                          f_kwargs=remove_nones_to_dict(f_kwargs),
                          request_type='local_master',
                          is_async=False,
                          wait_for_complete=wait_for_complete,
                          pretty=pretty,
                          logger=logger,
                          rbac_permissions=get_permissions(connexion.request.headers['Authorization'])
                          )

    data = raise_if_exc(loop.run_until_complete(dapi.distribute_function()))

    return data, 200


@exception_handler
def post_group(group_id, pretty=False, wait_for_complete=False):
    """Create a new group.

    :param pretty: Show results in human-readable format
    :param wait_for_complete: Disable timeout response
    :param group_id: Group ID.
    :return: ApiResponse
    """
    f_kwargs = {'group_id': group_id}

    dapi = DistributedAPI(f=agent.create_group,
                          f_kwargs=remove_nones_to_dict(f_kwargs),
                          request_type='local_master',
                          is_async=False,
                          wait_for_complete=wait_for_complete,
                          pretty=pretty,
                          logger=logger,
                          rbac_permissions=get_permissions(connexion.request.headers['Authorization'])
                          )
    data = raise_if_exc(loop.run_until_complete(dapi.distribute_function()))

    return data, 200


@exception_handler
def get_group_config(group_id, pretty=False, wait_for_complete=False):
    """Get group configuration defined in the `agent.conf` file.

    :param pretty: Show results in human-readable format
    :param wait_for_complete: Disable timeout response
    :param group_id: Group ID.
    :return: GroupConfiguration
    """
    f_kwargs = {'group_list': [group_id]}
    dapi = DistributedAPI(f=agent.get_agent_conf,
                          f_kwargs=remove_nones_to_dict(f_kwargs),
                          request_type='local_master',
                          is_async=False,
                          wait_for_complete=wait_for_complete,
                          pretty=pretty,
                          logger=logger,
                          rbac_permissions=get_permissions(connexion.request.headers['Authorization'])
                          )
    data = raise_if_exc(loop.run_until_complete(dapi.distribute_function()))
    response = Data(data)

    return response, 200


@exception_handler
def put_group_config(body, group_id, pretty=False, wait_for_complete=False):
    """Update group configuration.

    Update an specified group's configuration. This API call expects a full valid XML file with the shared configuration
    tags/syntax.

    :param body: Body parameters
    :param pretty: Show results in human-readable format
    :param wait_for_complete: Disable timeout response
    :param group_id: Group ID.
    :return: CommonResponse
    """
    # Parse body to utf-8
    try:
        body = body.decode('utf-8')
    except UnicodeDecodeError:
        return 'Error parsing body request to UTF-8', 400
    except AttributeError:
        return 'Body is empty', 400

    f_kwargs = {'group_list': [group_id],
                'file_data': body}

    dapi = DistributedAPI(f=agent.upload_group_file,
                          f_kwargs=remove_nones_to_dict(f_kwargs),
                          request_type='local_master',
                          is_async=False,
                          wait_for_complete=wait_for_complete,
                          pretty=pretty,
                          logger=logger,
                          rbac_permissions=get_permissions(connexion.request.headers['Authorization'])
                          )
    data = raise_if_exc(loop.run_until_complete(dapi.distribute_function()))

    return data, 200


@exception_handler
def get_group_files(group_id, pretty=False, wait_for_complete=False, offset=0, limit=database_limit, sort=None,
                    search=None):
    """Get the files placed under the group directory

    :param pretty: Show results in human-readable format
    :param wait_for_complete: Disable timeout response
    :param group_id: Group ID.
    :param offset: First element to return in the collection
    :param limit: Maximum number of elements to return
    :param sort: Sorts the collection by a field or fields (separated by comma). Use +/- at the beginning to list in
    ascending or descending order.
    :param search: Looks for elements with the specified string
    :return: Data
    """
    hash_ = connexion.request.args.get('hash', 'md5')  # Select algorithm to generate the returned checksums.
    f_kwargs = {'group_list': [group_id],
                'offset': offset,
                'limit': limit,
                'sort_by': parse_api_param(sort, 'sort')['fields'] if sort is not None else ["filename"],
                'sort_ascending': True if sort is None or parse_api_param(sort, 'sort')['order'] == 'asc' else False,
                'search_text': parse_api_param(search, 'search')['value'] if search is not None else None,
                'complementary_search': parse_api_param(search, 'search')['negation'] if search is not None else None,
                'hash_algorithm': hash_}

    dapi = DistributedAPI(f=agent.get_group_files,
                          f_kwargs=remove_nones_to_dict(f_kwargs),
                          request_type='local_master',
                          is_async=False,
                          wait_for_complete=wait_for_complete,
                          pretty=pretty,
                          logger=logger,
                          rbac_permissions=get_permissions(connexion.request.headers['Authorization'])
                          )
    data = raise_if_exc(loop.run_until_complete(dapi.distribute_function()))
    response = Data(data)

    return response, 200


@exception_handler
def get_group_file_json(group_id, file_name, pretty=False, wait_for_complete=False):
    """Get the files placed under the group directory in json format.

    :param pretty: Show results in human-readable format
    :param wait_for_complete: Disable timeout response
    :param group_id: Group ID.
    :param file_name: Filename
    :return: Data
    """
    f_kwargs = {'group_list': [group_id],
                'filename': file_name,
                'type_conf': connexion.request.args.get('type', None),
                'return_format': 'json'}

    dapi = DistributedAPI(f=agent.get_file_conf,
                          f_kwargs=remove_nones_to_dict(f_kwargs),
                          request_type='local_master',
                          is_async=False,
                          wait_for_complete=wait_for_complete,
                          pretty=pretty,
                          logger=logger,
                          rbac_permissions=get_permissions(connexion.request.headers['Authorization'])
                          )
    data = raise_if_exc(loop.run_until_complete(dapi.distribute_function()))
    response = Data(data)

    return response, 200


@exception_handler
def get_group_file_xml(group_id, file_name, pretty=False, wait_for_complete=False):
    """Get the files placed under the group directory in xml format.

    :param pretty: Show results in human-readable format
    :param wait_for_complete: Disable timeout response
    :param group_id: Group ID.
    :param file_name: Filename
    :return: Data
    """
    f_kwargs = {'group_list': [group_id],
                'filename': file_name,
                'type_conf': connexion.request.args.get('type', None),
                'return_format': 'xml'}

    dapi = DistributedAPI(f=agent.get_file_conf,
                          f_kwargs=remove_nones_to_dict(f_kwargs),
                          request_type='local_master',
                          is_async=False,
                          wait_for_complete=wait_for_complete,
                          pretty=pretty,
                          logger=logger,
                          rbac_permissions=get_permissions(connexion.request.headers['Authorization'])
                          )
    data = raise_if_exc(loop.run_until_complete(dapi.distribute_function()))
    response = connexion.lifecycle.ConnexionResponse(body=data["message"], mimetype='application/xml')

    return response


@exception_handler
def insert_agent(pretty=False, wait_for_complete=False):
    """ Insert a new agent

    :param pretty: Show results in human-readable format
    :param wait_for_complete: Disable timeout response
    :return: Data
    """
    # Get body parameters
    if connexion.request.is_json:
        agent_inserted_model = AgentInserted.from_dict(connexion.request.get_json())
    else:
        raise WazuhError(1750)

    f_kwargs = agent_inserted_model.to_dict()

    # Get IP if not given
    if not f_kwargs['ip']:
        if configuration.read_api_config()['behind_proxy_server']:
            try:
                f_kwargs['ip'] = connexion.request.headers['X-Forwarded-For']
            except Exception:
                raise WazuhError(1120)
        else:
            f_kwargs['ip'] = connexion.request.remote_addr

    dapi = DistributedAPI(f=agent.add_agent,
                          f_kwargs=remove_nones_to_dict(f_kwargs),
                          request_type='local_master',
                          is_async=False,
                          wait_for_complete=wait_for_complete,
                          pretty=pretty,
                          logger=logger,
                          rbac_permissions=get_permissions(connexion.request.headers['Authorization'])
                          )
    data = raise_if_exc(loop.run_until_complete(dapi.distribute_function()))
    response = Data(data)

    return response, 200


@exception_handler
def get_agent_by_name(agent_name, pretty=False, wait_for_complete=False, select=None):
    """Get various information from an agent using its name

    :param pretty: Show results in human-readable format
    :param wait_for_complete: Disable timeout response
    :param agent_name: Agent name used when the agent was registered.
    :param select: Select which fields to return (separated by comma)
    :return: Data
    """
    f_kwargs = {'filters': {'name': agent_name},
                'select': select}

    dapi = DistributedAPI(f=agent.get_agents,
                          f_kwargs=remove_nones_to_dict(f_kwargs),
                          request_type='local_master',
                          is_async=False,
                          wait_for_complete=wait_for_complete,
                          pretty=pretty,
                          logger=logger,
                          rbac_permissions=get_permissions(connexion.request.headers['Authorization'])
                          )
    data = raise_if_exc(loop.run_until_complete(dapi.distribute_function()))

    return data, 200


@exception_handler
def get_agent_no_group(pretty=False, wait_for_complete=False, offset=0, limit=database_limit, select=None, sort=None,
                       search=None, q=None):
    """Get agents without group.

    :param pretty: Show results in human-readable format
    :param wait_for_complete: Disable timeout response
    :param offset: First element to return in the collection
    :param limit: Maximum number of elements to return
    :param select: Select which fields to return (separated by comma)
    :param sort: Sorts the collection by a field or fields (separated by comma). Use +/- at the beginning to list in
    ascending or descending order.
    :param search: Looks for elements with the specified string
    :param q: Query to filter results by. For example q&#x3D;&amp;quot;status&#x3D;active&amp;quot;
    :return: Data
    """
    f_kwargs = {'offset': offset,
                'limit': limit,
                'select': select,
                'sort': parse_api_param(sort, 'sort'),
                'search': parse_api_param(search, 'search'),
                'q': 'group=null' + (';' + q if q else '')}

    dapi = DistributedAPI(f=agent.get_agents,
                          f_kwargs=remove_nones_to_dict(f_kwargs),
                          request_type='local_master',
                          is_async=False,
                          wait_for_complete=wait_for_complete,
                          pretty=pretty,
                          logger=logger,
                          rbac_permissions=get_permissions(connexion.request.headers['Authorization'])
                          )
    data = raise_if_exc(loop.run_until_complete(dapi.distribute_function()))

    return data, 200


@exception_handler
def get_agent_outdated(pretty=False, wait_for_complete=False, offset=None, limit=None, sort=None, search=None, q=None):
    """Get outdated agents.

    :param pretty: Show results in human-readable format
    :param wait_for_complete: Disable timeout response
    :param offset: First element to return in the collection
    :param limit: Maximum number of elements to return
    :param sort: Sorts the collection by a field or fields (separated by comma). Use +/- at the beginning to list in
    ascending or descending order.
    :param search: Looks for elements with the specified string
    :param q: Query to filter results by. For example q&#x3D;&amp;quot;status&#x3D;active&amp;quot;
    :return: Data
    """
    f_kwargs = {'offset': offset,
                'limit': limit,
                'sort': parse_api_param(sort, 'sort'),
                'search': parse_api_param(search, 'search'),
                'q': q}

    dapi = DistributedAPI(f=agent.get_outdated_agents,
                          f_kwargs=remove_nones_to_dict(f_kwargs),
                          request_type='local_master',
                          is_async=False,
                          wait_for_complete=wait_for_complete,
                          pretty=pretty,
                          logger=logger,
                          rbac_permissions=get_permissions(connexion.request.headers['Authorization'])
                          )
    data = raise_if_exc(loop.run_until_complete(dapi.distribute_function()))
    response = Data(data)

    return response, 200


@exception_handler
def get_agent_fields(pretty=False, wait_for_complete=False, offset=0, limit=database_limit, select=None, sort=None,
                     search=None, fields=None, q=None):
    """Get distinct fields in agents.

    Returns all the different combinations that agents have for the selected fields. It also indicates the total number
    of agents that have each combination.

    :param pretty: Show results in human-readable format
    :param wait_for_complete: Disable timeout response
    :param offset: First element to return in the collection
    :param limit: Maximum number of elements to return
    :param select: Select which fields to return (separated by comma)
    :param sort: Sorts the collection by a field or fields (separated by comma). Use +/- at the beginning to list in
    ascending or descending order.
    :param search: Looks for elements with the specified string
    :param fields: List of fields affecting the operation.
    :param q: Query to filter results by. For example q&#x3D;&amp;quot;status&#x3D;active&amp;quot;
    :return: Data
    """
    f_kwargs = {'offset': offset,
                'limit': limit,
                'select': select,
                'sort': parse_api_param(sort, 'sort'),
                'search': parse_api_param(search, 'search'),
                'fields': fields,
                'q': q}

    dapi = DistributedAPI(f=agent.get_distinct_agents,
                          f_kwargs=remove_nones_to_dict(f_kwargs),
                          request_type='local_master',
                          is_async=False,
                          wait_for_complete=wait_for_complete,
                          pretty=pretty,
                          logger=logger,
                          rbac_permissions=get_permissions(connexion.request.headers['Authorization'])
                          )
    data = raise_if_exc(loop.run_until_complete(dapi.distribute_function()))
    response = Data(data)

    return response, 200


@exception_handler
def get_agent_summary_status(pretty=False, wait_for_complete=False):
    """Get agents status summary.

    :param pretty: Show results in human-readable format
    :param wait_for_complete: Disable timeout response
    :return: Data
    """
    f_kwargs = {}

    dapi = DistributedAPI(f=agent.get_agents_summary_status,
                          f_kwargs=remove_nones_to_dict(f_kwargs),
                          request_type='local_master',
                          is_async=False,
                          wait_for_complete=wait_for_complete,
                          pretty=pretty,
                          logger=logger,
                          rbac_permissions=get_permissions(connexion.request.headers['Authorization'])
                          )
    data = raise_if_exc(loop.run_until_complete(dapi.distribute_function()))
    response = Data(data)

    return response, 200


@exception_handler
def get_agent_summary_os(pretty=False, wait_for_complete=False, offset=None, limit=None, search=None, q=None):
    """Get agents OS summary.

    :param pretty: Show results in human-readable format
    :param wait_for_complete: Disable timeout response
    :param offset: First element to return in the collection
    :param limit: Maximum number of elements to return
    :param search: Looks for elements with the specified string
    :param q: Query to filter results by. For example q&#x3D;&amp;quot;status&#x3D;active&amp;quot;
    :return: Data
    """
    f_kwargs = {'offset': offset,
                'limit': limit,
                'search': parse_api_param(search, 'search'),
                'q': q}

    dapi = DistributedAPI(f=agent.get_agents_summary_os,
                          f_kwargs=remove_nones_to_dict(f_kwargs),
                          request_type='local_master',
                          is_async=False,
                          wait_for_complete=wait_for_complete,
                          pretty=pretty,
                          logger=logger,
                          rbac_permissions=get_permissions(connexion.request.headers['Authorization'])
                          )
    data = raise_if_exc(loop.run_until_complete(dapi.distribute_function()))
    response = Data(data)

    return response, 200<|MERGE_RESOLUTION|>--- conflicted
+++ resolved
@@ -122,35 +122,6 @@
 
 
 @exception_handler
-<<<<<<< HEAD
-def restart_agents(pretty=False, wait_for_complete=False, list_agents='*'):
-    """ Restarts all agents
-
-    :param pretty: Show results in human-readable format
-    :param wait_for_complete: Disable timeout response
-    :param list_agents: List of agent's IDs.
-    :return: CommonResponse
-    """
-    f_kwargs = {'agent_list': list_agents}
-
-    dapi = DistributedAPI(f=agent.restart_agents,
-                          f_kwargs=remove_nones_to_dict(f_kwargs),
-                          request_type='distributed_master',
-                          is_async=False,
-                          wait_for_complete=wait_for_complete,
-                          pretty=pretty,
-                          rbac_permissions=get_permissions(connexion.request.headers['Authorization']),
-                          broadcasting=list_agents == '*',
-                          logger=logger
-                          )
-    data = raise_if_exc(loop.run_until_complete(dapi.distribute_function()))
-
-    return data, 200
-
-
-@exception_handler
-=======
->>>>>>> 3bccfd7a
 def add_agent(pretty=False, wait_for_complete=False):
     """Add a new Wazuh agent.
 
