--- conflicted
+++ resolved
@@ -39,19 +39,6 @@
         int pass,int failed, int invalid, int total_checks, int score,char * hash,int update);
 static int SaveCompliance(Eventinfo *lf,int *socket, int id_check, char *key, char *value);
 static int SaveRules(Eventinfo *lf,int *socket, int id_check, char *type, char *rule);
-<<<<<<< HEAD
-static int SavePolicyInfo(Eventinfo *lf,int *socket, char *name,char *file, char * id,char *description,char * references, char *hash_file);
-static void HandleCheckEvent(Eventinfo *lf,int *socket,cJSON *event);
-static void HandleScanInfo(Eventinfo *lf,int *socket,cJSON *event);
-static void HandlePoliciesInfo(Eventinfo *lf,int *socket,cJSON *event);
-static void HandleDumpEvent(Eventinfo *lf,int *socket,cJSON *event);
-static int CheckEventJSON(cJSON *event,cJSON **scan_id,cJSON **id,cJSON **name,cJSON **title,cJSON **description,cJSON **rationale,cJSON **remediation,cJSON **compliance,cJSON **check,cJSON **reference,cJSON **file,cJSON **directory,cJSON **process,cJSON **registry,cJSON **result,cJSON **status,cJSON **reason,cJSON **policy_id,cJSON **command, cJSON **rules);
-static int CheckPoliciesJSON(cJSON *event,cJSON **policies);
-static int CheckDumpJSON(cJSON *event,cJSON **elements_sent,cJSON **policy_id,cJSON **scan_id);
-static void FillCheckEventInfo(Eventinfo *lf,cJSON *scan_id,cJSON *id,cJSON *name,cJSON *title,cJSON *description,cJSON *rationale,cJSON *remediation,cJSON *compliance,cJSON *reference,cJSON *file,cJSON *directory,cJSON *process,cJSON *registry,cJSON *result,cJSON *status,cJSON *reason,char *old_result,cJSON *command);
-static void FillScanInfo(Eventinfo *lf,cJSON *scan_id,cJSON *name,cJSON *description,cJSON *pass,cJSON *failed,cJSON *invalid,cJSON *total_checks,cJSON *score,cJSON *file,cJSON *policy_id);
-static void PushDumpRequest(char * agent_id, char * policy_id, int first_scan);
-=======
 static int SavePolicyInfo(Eventinfo *lf, int *socket, char *name, char *file, char * id, char *description, char *references,
         char *hash_file);
 static void HandleCheckEvent(Eventinfo *lf, int *socket, cJSON *event);
@@ -71,8 +58,6 @@
 static void FillScanInfo(Eventinfo *lf, cJSON *scan_id, cJSON *name, cJSON *description, cJSON *pass, cJSON *failed,
         cJSON *invalid, cJSON *total_checks, cJSON *score, cJSON *file, cJSON *policy_id);
 static void PushDumpRequest(char *agent_id, char *policy_id, int first_scan);
-static int pm_send_db(char *msg, char *response, int *sock);
->>>>>>> 7e3f278a
 static void *RequestDBThread();
 static int ConnectToSecurityConfigurationAssessmentSocket();
 static int ConnectToSecurityConfigurationAssessmentSocketRemoted();
@@ -1865,112 +1850,4 @@
         mwarn("SCA request queue is full.");
         free(msg);
     }
-<<<<<<< HEAD
-=======
-}
-
-int pm_send_db(char *msg, char *response, int *sock)
-{
-    assert(msg);
-    assert(response);
-
-    int retval = -1;
-    int attempts;
-
-    mdebug1("Sending query to wazuh-db: %s", msg);
-
-    // Connect to socket if disconnected
-    if (*sock < 0)
-    {
-        for (attempts = 1; attempts <= PM_MAX_WAZUH_DB_ATTEMPS && (*sock = OS_ConnectUnixDomain(WDB_LOCAL_SOCK, SOCK_STREAM, OS_SIZE_128)) < 0; attempts++)
-        {
-            switch (errno)
-            {
-            case ENOENT:
-                mtinfo(ARGV0, "Cannot find '%s'. Waiting %d seconds to reconnect.", WDB_LOCAL_SOCK, attempts);
-                break;
-            default:
-                mtinfo(ARGV0, "Cannot connect to '%s': %s (%d). Waiting %d seconds to reconnect.", WDB_LOCAL_SOCK, strerror(errno), errno, attempts);
-            }
-            sleep(attempts);
-        }
-
-        if (*sock < 0)
-        {
-            mterror(ARGV0, "at pm_send_db(): Unable to connect to socket '%s'.", WDB_LOCAL_SOCK);
-            goto end;
-        }
-    }
-
-    int size = strlen(msg);
-
-    // Send msg to Wazuh DB
-    if (OS_SendSecureTCP(*sock, size + 1, msg) != 0)
-    {
-        if (errno == EAGAIN || errno == EWOULDBLOCK)
-        {
-            merror("at pm_send_db(): database socket is full");
-        }
-        else if (errno == EPIPE)
-        {
-            // Retry to connect
-            merror("at pm_send_db(): Connection with wazuh-db lost. Reconnecting.");
-            close(*sock);
-
-            if (*sock = OS_ConnectUnixDomain(WDB_LOCAL_SOCK, SOCK_STREAM, OS_SIZE_128), *sock < 0)
-            {
-                switch (errno)
-                {
-                case ENOENT:
-                    mterror(ARGV0, "Cannot find '%s'.", WDB_LOCAL_SOCK);
-                    break;
-                default:
-                    mterror(ARGV0, "Cannot connect to '%s': %s (%d).", WDB_LOCAL_SOCK, strerror(errno), errno);
-                }
-                goto end;
-            }
-
-            if (OS_SendSecureTCP(*sock, size + 1, msg))
-            {
-                merror("at OS_SendSecureTCP() (retry): %s (%d)", strerror(errno), errno);
-                goto end;
-            }
-        }
-        else
-        {
-            merror("at OS_SendSecureTCP(): %s (%d)", strerror(errno), errno);
-            goto end;
-        }
-    }
-
-    ssize_t length;
-
-    // Receive response from socket
-    length = OS_RecvSecureTCP(*sock, response, OS_SIZE_6144);
-    switch (length)
-    {
-    case OS_SOCKTERR:
-        merror("OS_RecvSecureTCP(): response size is bigger than expected.");
-        break;
-    case -1:
-        merror("at OS_RecvSecureTCP(): %s (%d)", strerror(errno), errno);
-        goto end;
-
-    default:
-        response[length >= 0 ? length : 0] = '\0';
-
-        mdebug1("Got wazuh-db response: %s", response);
-        if (strncmp(response, "ok", 2))
-        {
-            merror("received: '%s'", response);
-            goto end;
-        }
-    }
-
-    retval = 0;
-
-end:
-    free(msg);
-    return retval;
->>>>>>> 7e3f278a
 }