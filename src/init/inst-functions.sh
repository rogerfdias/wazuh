#!/bin/sh

# Wazuh Installer Functions
# Copyright (C) 2016 Wazuh Inc.
# November 18, 2016.
#
# This program is a free software; you can redistribute it
# and/or modify it under the terms of the GNU General Public
# License (version 2) as published by the FSF - Free Software
# Foundation.

# File dependencies:
# ./src/init/shared.sh
# ./src/init/template-select.sh

## Templates
. ./src/init/template-select.sh

HEADER_TEMPLATE="./etc/templates/config/generic/header-comments.template"
GLOBAL_TEMPLATE="./etc/templates/config/generic/global.template"
GLOBAL_AR_TEMPLATE="./etc/templates/config/generic/global-ar.template"
RULES_TEMPLATE="./etc/templates/config/generic/rules.template"
AR_COMMANDS_TEMPLATE="./etc/templates/config/generic/ar-commands.template"
AR_DEFINITIONS_TEMPLATE="./etc/templates/config/generic/ar-definitions.template"
ALERTS_TEMPLATE="./etc/templates/config/generic/alerts.template"
LOGGING_TEMPLATE="./etc/templates/config/generic/logging.template"
REMOTE_SEC_TEMPLATE="./etc/templates/config/generic/remote-secure.template"

LOCALFILES_TEMPLATE="./etc/templates/config/generic/localfile-logs/*.template"

AUTH_TEMPLATE="./etc/templates/config/generic/auth.template"
CLUSTER_TEMPLATE="./etc/templates/config/generic/cluster.template"

CISCAT_TEMPLATE="./etc/templates/config/generic/wodle-ciscat.template"
SYSC_TEMPLATE="./etc/templates/config/generic/wodle-syscollector.template"
VULN_TEMPLATE="./etc/templates/config/generic/wodle-vulnerability-detector.manager.template"

##########
# WriteSyscheck()
##########
WriteSyscheck()
{
    # Adding to the config file
    if [ "X$SYSCHECK" = "Xyes" ]; then
      SYSCHECK_TEMPLATE=$(GetTemplate "syscheck.$1.template" ${DIST_NAME} ${DIST_VER} ${DIST_SUBVER})
      if [ "$SYSCHECK_TEMPLATE" = "ERROR_NOT_FOUND" ]; then
        SYSCHECK_TEMPLATE=$(GetTemplate "syscheck.template" ${DIST_NAME} ${DIST_VER} ${DIST_SUBVER})
      fi
      cat ${SYSCHECK_TEMPLATE} >> $NEWCONFIG
      echo "" >> $NEWCONFIG
    else
      if [ "$1" = "manager" ]; then
        echo "  <syscheck>" >> $NEWCONFIG
        echo "    <disabled>yes</disabled>" >> $NEWCONFIG
        echo "" >> $NEWCONFIG
        echo "    <scan_on_start>yes</scan_on_start>" >> $NEWCONFIG
        echo "" >> $NEWCONFIG
        echo "    <!-- Generate alert when new file detected -->" >> $NEWCONFIG
        echo "    <alert_new_files>yes</alert_new_files>" >> $NEWCONFIG
        echo "" >> $NEWCONFIG
        echo "  </syscheck>" >> $NEWCONFIG
        echo "" >> $NEWCONFIG
      else
        echo "  <syscheck>" >> $NEWCONFIG
        echo "    <disabled>yes</disabled>" >> $NEWCONFIG
        echo "  </syscheck>" >> $NEWCONFIG
        echo "" >> $NEWCONFIG
      fi
    fi
}


##########
# WriteRootcheck()
##########
WriteRootcheck()
{
    # Adding to the config file
    if [ "X$ROOTCHECK" = "Xyes" ]; then
      ROOTCHECK_TEMPLATE=$(GetTemplate "rootcheck.$1.template" ${DIST_NAME} ${DIST_VER} ${DIST_SUBVER})
      if [ "$ROOTCHECK_TEMPLATE" = "ERROR_NOT_FOUND" ]; then
        ROOTCHECK_TEMPLATE=$(GetTemplate "rootcheck.template" ${DIST_NAME} ${DIST_VER} ${DIST_SUBVER})
      fi
      sed -e "s|\${INSTALLDIR}|$INSTALLDIR|g" "${ROOTCHECK_TEMPLATE}" >> $NEWCONFIG
      echo "" >> $NEWCONFIG
    else
      echo "  <rootcheck>" >> $NEWCONFIG
      echo "    <disabled>yes</disabled>" >> $NEWCONFIG
      echo "  </rootcheck>" >> $NEWCONFIG
      echo "" >> $NEWCONFIG
    fi
}

##########
# WriteOpenSCAP()
##########
WriteOpenSCAP()
{
    # Adding to the config file
    if [ "X$OPENSCAP" = "Xyes" ]; then
      OPENSCAP_TEMPLATE=$(GetTemplate "wodle-openscap.$1.template" ${DIST_NAME} ${DIST_VER} ${DIST_SUBVER})
      if [ "$OPENSCAP_TEMPLATE" = "ERROR_NOT_FOUND" ]; then
        OPENSCAP_TEMPLATE=$(GetTemplate "wodle-openscap.template" ${DIST_NAME} ${DIST_VER} ${DIST_SUBVER})
      fi
      cat ${OPENSCAP_TEMPLATE} >> $NEWCONFIG
      echo "" >> $NEWCONFIG
    fi
}

##########
# Syscollector()
##########
WriteSyscollector()
{
    # Adding to the config file
    SYSCOLLECTOR_TEMPLATE=$(GetTemplate "wodle-syscollector.$1.template" ${DIST_NAME} ${DIST_VER} ${DIST_SUBVER})
    if [ "$SYSCOLLECTOR_TEMPLATE" = "ERROR_NOT_FOUND" ]; then
        SYSCOLLECTOR_TEMPLATE=$(GetTemplate "wodle-syscollector.template" ${DIST_NAME} ${DIST_VER} ${DIST_SUBVER})
    fi
    cat ${SYSCOLLECTOR_TEMPLATE} >> $NEWCONFIG
    echo "" >> $NEWCONFIG
}
##########
# Osquery()
##########
WriteOsquery()
{
    # Adding to the config file
    OSQUERY_TEMPLATE=$(GetTemplate "osquery.$1.template" ${DIST_NAME} ${DIST_VER} ${DIST_SUBVER})
    if [ "$OSQUERY_TEMPLATE" = "ERROR_NOT_FOUND" ]; then
        OSQUERY_TEMPLATE=$(GetTemplate "osquery.template" ${DIST_NAME} ${DIST_VER} ${DIST_SUBVER})
    fi
    sed -e "s|\${INSTALLDIR}|$INSTALLDIR|g" "${OSQUERY_TEMPLATE}" >> $NEWCONFIG
    echo "" >> $NEWCONFIG
}

##########
# WriteCISCAT()
##########
WriteCISCAT()
{
    # Adding to the config file
    CISCAT_TEMPLATE=$(GetTemplate "wodle-ciscat.$1.template" ${DIST_NAME} ${DIST_VER} ${DIST_SUBVER})
    if [ "$CISCAT_TEMPLATE" = "ERROR_NOT_FOUND" ]
    then
        CISCAT_TEMPLATE=$(GetTemplate "wodle-ciscat.template" ${DIST_NAME} ${DIST_VER} ${DIST_SUBVER})
    fi
    sed -e "s|\${INSTALLDIR}|$INSTALLDIR|g" "${CISCAT_TEMPLATE}" >> $NEWCONFIG
    echo "" >> $NEWCONFIG
}

##########
# InstallOpenSCAPFiles()
##########
InstallOpenSCAPFiles()
{
    cd ..
    OPENSCAP_FILES_PATH=$(GetTemplate "openscap.files" ${DIST_NAME} ${DIST_VER} ${DIST_SUBVER})
    cd ./src
    if [ "$OPENSCAP_FILES_PATH" = "ERROR_NOT_FOUND" ]; then
        echo "SCAP security policies not available for this OS version."
    else
        echo "Installing SCAP security policies..."
        OPENSCAP_FILES=$(cat .$OPENSCAP_FILES_PATH)
        for file in $OPENSCAP_FILES; do
            if [ -f "../wodles/oscap/content/$file" ]; then
                ${INSTALL} -v -m 0640 -o root -g ${OSSEC_GROUP} ../wodles/oscap/content/$file ${PREFIX}/wodles/oscap/content
            else
                echo "ERROR: SCAP security policy not found: ./wodles/oscap/content/$file"
            fi
        done
    fi
}

##########
# GenerateAuthCert()
##########
GenerateAuthCert()
{
    # Generation auto-signed certificate if not exists
    if [ ! -f "${INSTALLDIR}/etc/sslmanager.key" ] && [ ! -f "${INSTALLDIR}/etc/sslmanager.cert" ]; then
        if [ ! "X${USER_GENERATE_AUTHD_CERT}" = "Xn" ]; then
            if type openssl >/dev/null 2>&1; then
                echo "Generating self-signed certificate for ossec-authd..."
                openssl req -x509 -batch -nodes -days 365 -newkey rsa:2048 -subj "/C=US/ST=California/CN=Wazuh/" -keyout ${INSTALLDIR}/etc/sslmanager.key -out ${INSTALLDIR}/etc/sslmanager.cert
                chmod 640 ${INSTALLDIR}/etc/sslmanager.key
                chmod 640 ${INSTALLDIR}/etc/sslmanager.cert
            else
                echo "ERROR: OpenSSL not found. Cannot generate certificate for ossec-authd."
            fi
        fi
    fi
}

##########
# WriteLogs()
##########
WriteLogs()
{
  LOCALFILES_TMP=`cat ${LOCALFILES_TEMPLATE}`
  for i in ${LOCALFILES_TMP}; do
      field1=$(echo $i | cut -d\: -f1)
      field2=$(echo $i | cut -d\: -f2)
      field3=$(echo $i | cut -d\: -f3)
      if [ "X$field1" = "Xskip_check_exist" ]; then
          SKIP_CHECK_FILE="yes"
          LOG_FORMAT="$field2"
          FILE="$field3"
      else
          SKIP_CHECK_FILE="no"
          LOG_FORMAT="$field1"
          FILE="$field2"
      fi

      # Check installation directory
      if [ $(echo $FILE | grep "INSTALL_DIR") ]; then
        FILE=$(echo $FILE | sed -e "s|INSTALL_DIR|${INSTALLDIR}|g")
      fi

      # If log file present or skip file
      if [ -f "$FILE" ] || [ "X$SKIP_CHECK_FILE" = "Xyes" ]; then
        if [ "$1" = "echo" ]; then
          echo "    -- $FILE"
        elif [ "$1" = "add" ]; then
          echo "  <localfile>" >> $NEWCONFIG
          if [ "$FILE" = "snort" ]; then
            head -n 1 $FILE|grep "\[**\] "|grep -v "Classification:" > /dev/null
            if [ $? = 0 ]; then
              echo "    <log_format>snort-full</log_format>" >> $NEWCONFIG
            else
              echo "    <log_format>snort-fast</log_format>" >> $NEWCONFIG
            fi
          else
            echo "    <log_format>$LOG_FORMAT</log_format>" >> $NEWCONFIG
          fi
          echo "    <location>$FILE</location>" >>$NEWCONFIG
          echo "  </localfile>" >> $NEWCONFIG
          echo "" >> $NEWCONFIG
        fi
      fi
  done
}

##########
# SetHeaders() 1-agent|manager|local
##########
SetHeaders()
{
    HEADERS_TMP="/tmp/wazuh-headers.tmp"
    if [ "$DIST_VER" = "0" ]; then
        sed -e "s/TYPE/$1/g; s/DISTRIBUTION/${DIST_NAME}/g; s/VERSION//g" "$HEADER_TEMPLATE" > $HEADERS_TMP
    else
      if [ "$DIST_SUBVER" = "0" ]; then
        sed -e "s/TYPE/$1/g; s/DISTRIBUTION/${DIST_NAME}/g; s/VERSION/${DIST_VER}/g" "$HEADER_TEMPLATE" > $HEADERS_TMP
      else
        sed -e "s/TYPE/$1/g; s/DISTRIBUTION/${DIST_NAME}/g; s/VERSION/${DIST_VER}.${DIST_SUBVER}/g" "$HEADER_TEMPLATE" > $HEADERS_TMP
      fi
    fi
    cat $HEADERS_TMP
    rm -f $HEADERS_TMP
}

##########
# Generate the ossec-init.conf
##########
GenerateInitConf()
{
    NEWINIT="./ossec-init.conf.temp"
    echo "DIRECTORY=\"${INSTALLDIR}\"" > ${NEWINIT}
    echo "NAME=\"${NAME}\"" >> ${NEWINIT}
    echo "VERSION=\"${VERSION}\"" >> ${NEWINIT}
    echo "REVISION=\"${REVISION}\"" >> ${NEWINIT}
    echo "DATE=\"`date`\"" >> ${NEWINIT}
    echo "TYPE=\"${INSTYPE}\"" >> ${NEWINIT}
    cat "$NEWINIT"
    rm "$NEWINIT"
}

##########
# WriteAgent() $1="no_locafiles" or empty
##########
WriteAgent()
{
    NO_LOCALFILES=$1

    HEADERS=$(SetHeaders "Agent")
    echo "$HEADERS" > $NEWCONFIG
    echo "" >> $NEWCONFIG

    echo "<ossec_config>" >> $NEWCONFIG
    echo "  <client>" >> $NEWCONFIG
    echo "    <server>" >> $NEWCONFIG
    if [ "X${HNAME}" = "X" ]; then
      echo "      <address>$SERVER_IP</address>" >> $NEWCONFIG
    else
      echo "      <address>$HNAME</address>" >> $NEWCONFIG
    fi
    echo "      <port>1514</port>" >> $NEWCONFIG
    echo "      <protocol>udp</protocol>" >> $NEWCONFIG
    echo "    </server>" >> $NEWCONFIG
    if [ "X${USER_AGENT_CONFIG_PROFILE}" != "X" ]; then
         PROFILE=${USER_AGENT_CONFIG_PROFILE}
         echo "    <config-profile>$PROFILE</config-profile>" >> $NEWCONFIG
    else
      if [ "$DIST_VER" = "0" ]; then
        echo "    <config-profile>$DIST_NAME</config-profile>" >> $NEWCONFIG
      else
        if [ "$DIST_SUBVER" = "0" ]; then
          echo "    <config-profile>$DIST_NAME, $DIST_NAME$DIST_VER</config-profile>" >> $NEWCONFIG
        else
          echo "    <config-profile>$DIST_NAME, $DIST_NAME$DIST_VER, $DIST_NAME$DIST_VER.$DIST_SUBVER</config-profile>" >> $NEWCONFIG
        fi
      fi
    fi
    echo "    <notify_time>10</notify_time>" >> $NEWCONFIG
    echo "    <time-reconnect>60</time-reconnect>" >> $NEWCONFIG
    echo "    <auto_restart>yes</auto_restart>" >> $NEWCONFIG
    echo "    <crypto_method>aes</crypto_method>" >> $NEWCONFIG
    echo "  </client>" >> $NEWCONFIG
    echo "" >> $NEWCONFIG

    echo "  <client_buffer>" >> $NEWCONFIG
    echo "    <!-- Agent buffer options -->" >> $NEWCONFIG
    echo "    <disabled>no</disabled>" >> $NEWCONFIG
    echo "    <queue_size>5000</queue_size>" >> $NEWCONFIG
    echo "    <events_per_second>500</events_per_second>" >> $NEWCONFIG
    echo "  </client_buffer>" >> $NEWCONFIG
    echo "" >> $NEWCONFIG

    # Rootcheck
    WriteRootcheck "agent"

    # OpenSCAP
    WriteOpenSCAP "agent"

    # CIS-CAT configuration
    if [ "X$DIST_NAME" !=  "Xdarwin" ]; then
        WriteCISCAT "agent"
    fi

    # Write osquery
    WriteOsquery "agent"

    # Syscollector configuration
    WriteSyscollector "agent"

    # Syscheck
    WriteSyscheck "agent"

    # Write the log files
    if [ "X${NO_LOCALFILES}" = "X" ]; then
      echo "  <!-- Log analysis -->" >> $NEWCONFIG
      WriteLogs "add"
    else
      echo "  <!-- Log analysis -->" >> $NEWCONFIG
    fi

    # Localfile commands
    LOCALFILE_COMMANDS_TEMPLATE=$(GetTemplate "localfile-commands.agent.template" ${DIST_NAME} ${DIST_VER} ${DIST_SUBVER})
    if [ "$LOCALFILE_COMMANDS_TEMPLATE" = "ERROR_NOT_FOUND" ]; then
      LOCALFILE_COMMANDS_TEMPLATE=$(GetTemplate "localfile-commands.template" ${DIST_NAME} ${DIST_VER} ${DIST_SUBVER})
    fi
    cat ${LOCALFILE_COMMANDS_TEMPLATE} >> $NEWCONFIG
    echo "" >> $NEWCONFIG

    echo "  <!-- Active response -->" >> $NEWCONFIG

    echo "  <active-response>" >> $NEWCONFIG
    if [ "X$ACTIVERESPONSE" = "Xyes" ]; then
        echo "    <disabled>no</disabled>" >> $NEWCONFIG
    else
        echo "    <disabled>yes</disabled>" >> $NEWCONFIG
    fi
    echo "    <ca_store>${INSTALLDIR}/etc/wpk_root.pem</ca_store>" >> $NEWCONFIG

    if [ -n "$CA_STORE" ]
    then
        echo "    <ca_store>${CA_STORE}</ca_store>" >> $NEWCONFIG
    fi

    echo "    <ca_verification>yes</ca_verification>" >> $NEWCONFIG
    echo "  </active-response>" >> $NEWCONFIG
    echo "" >> $NEWCONFIG

    # Logging format
    cat ${LOGGING_TEMPLATE} >> $NEWCONFIG
    echo "" >> $NEWCONFIG

    echo "</ossec_config>" >> $NEWCONFIG
}


##########
# WriteManager() $1="no_locafiles" or empty
##########
WriteManager()
{
    NO_LOCALFILES=$1

    HEADERS=$(SetHeaders "Manager")
    echo "$HEADERS" > $NEWCONFIG
    echo "" >> $NEWCONFIG

    echo "<ossec_config>" >> $NEWCONFIG

    if [ "$EMAILNOTIFY" = "yes"   ]; then
        sed -e "s|<email_notification>no</email_notification>|<email_notification>yes</email_notification>|g; \
        s|<smtp_server>smtp.example.wazuh.com</smtp_server>|<smtp_server>${SMTP}</smtp_server>|g; \
        s|<email_from>ossecm@example.wazuh.com</email_from>|<email_from>ossecm@${HOST}</email_from>|g; \
        s|<email_to>recipient@example.wazuh.com</email_to>|<email_to>${EMAIL}</email_to>|g;" "${GLOBAL_TEMPLATE}" >> $NEWCONFIG
    else
        cat ${GLOBAL_TEMPLATE} >> $NEWCONFIG
    fi
    echo "" >> $NEWCONFIG

    # Alerts level
    cat ${ALERTS_TEMPLATE} >> $NEWCONFIG
    echo "" >> $NEWCONFIG

    # Logging format
    cat ${LOGGING_TEMPLATE} >> $NEWCONFIG
    echo "" >> $NEWCONFIG

    # Remote connection secure
    if [ "X$SLOG" = "Xyes" ]; then
      cat ${REMOTE_SEC_TEMPLATE} >> $NEWCONFIG
      echo "" >> $NEWCONFIG
    fi

    # Write rootcheck
    WriteRootcheck "manager"

    # Write OpenSCAP
    WriteOpenSCAP "manager"

    # CIS-CAT configuration
    if [ "X$DIST_NAME" !=  "Xdarwin" ]; then
        WriteCISCAT "manager"
    fi

    # Write osquery
    WriteOsquery "manager"

    # Syscollector configuration
    WriteSyscollector "manager"

    # Vulnerability Detector
    cat ${VULN_TEMPLATE} >> $NEWCONFIG
    echo "" >> $NEWCONFIG

    # Write syscheck
    WriteSyscheck "manager"

    # Active response
    if [ "$SET_WHITE_LIST"="true" ]; then
       sed -e "/  <\/global>/d" "${GLOBAL_AR_TEMPLATE}" >> $NEWCONFIG
      # Nameservers in /etc/resolv.conf
      for ip in ${NAMESERVERS} ${NAMESERVERS2};
        do
          if [ ! "X${ip}" = "X" -a ! "${ip}" = "0.0.0.0" ]; then
              echo "    <white_list>${ip}</white_list>" >>$NEWCONFIG
          fi
      done
      # Read string
      for ip in ${IPS};
        do
          if [ ! "X${ip}" = "X" -a ! "${ip}" = "0.0.0.0" ]; then
            echo $ip | grep -E "^[0-9./]{5,20}$" > /dev/null 2>&1
            if [ $? = 0 ]; then
              echo "    <white_list>${ip}</white_list>" >>$NEWCONFIG
            fi
          fi
        done
        echo "  </global>" >> $NEWCONFIG
        echo "" >> $NEWCONFIG
    else
      cat ${GLOBAL_AR_TEMPLATE} >> $NEWCONFIG
      echo "" >> $NEWCONFIG
    fi

    cat ${AR_COMMANDS_TEMPLATE} >> $NEWCONFIG
    echo "" >> $NEWCONFIG
    cat ${AR_DEFINITIONS_TEMPLATE} >> $NEWCONFIG
    echo "" >> $NEWCONFIG

    # Write the log files
    if [ "X${NO_LOCALFILES}" = "X" ]; then
      echo "  <!-- Log analysis -->" >> $NEWCONFIG
      WriteLogs "add"
    else
      echo "  <!-- Log analysis -->" >> $NEWCONFIG
    fi

    # Localfile commands
    LOCALFILE_COMMANDS_TEMPLATE=$(GetTemplate "localfile-commands.manager.template" ${DIST_NAME} ${DIST_VER} ${DIST_SUBVER})
    if [ "$LOCALFILE_COMMANDS_TEMPLATE" = "ERROR_NOT_FOUND" ]; then
      LOCALFILE_COMMANDS_TEMPLATE=$(GetTemplate "localfile-commands.template" ${DIST_NAME} ${DIST_VER} ${DIST_SUBVER})
    fi
    cat ${LOCALFILE_COMMANDS_TEMPLATE} >> $NEWCONFIG
    echo "" >> $NEWCONFIG

    # Writting rules configuration
    cat ${RULES_TEMPLATE} >> $NEWCONFIG
    echo "" >> $NEWCONFIG

    # Writting auth configuration
    sed -e "s|\${INSTALLDIR}|$INSTALLDIR|g" "${AUTH_TEMPLATE}" >> $NEWCONFIG
    echo "" >> $NEWCONFIG

    # Writting cluster configuration
    cat ${CLUSTER_TEMPLATE} >> $NEWCONFIG
    echo "" >> $NEWCONFIG

    echo "</ossec_config>" >> $NEWCONFIG
}

##########
# WriteLocal() $1="no_locafiles" or empty
##########
WriteLocal()
{
    NO_LOCALFILES=$1

    HEADERS=$(SetHeaders "Local")
    echo "$HEADERS" > $NEWCONFIG
    echo "" >> $NEWCONFIG

    echo "<ossec_config>" >> $NEWCONFIG

    if [ "$EMAILNOTIFY" = "yes"   ]; then
        sed -e "s|<email_notification>no</email_notification>|<email_notification>yes</email_notification>|g; \
        s|<smtp_server>smtp.example.wazuh.com</smtp_server>|<smtp_server>${SMTP}</smtp_server>|g; \
        s|<email_from>ossecm@example.wazuh.com</email_from>|<email_from>ossecm@${HOST}</email_from>|g; \
        s|<email_to>recipient@example.wazuh.com</email_to>|<email_to>${EMAIL}</email_to>|g;" "${GLOBAL_TEMPLATE}" >> $NEWCONFIG
    else
        cat ${GLOBAL_TEMPLATE} >> $NEWCONFIG
    fi
    echo "" >> $NEWCONFIG

    # Alerts level
    cat ${ALERTS_TEMPLATE} >> $NEWCONFIG
    echo "" >> $NEWCONFIG

    # Logging format
    cat ${LOGGING_TEMPLATE} >> $NEWCONFIG
    echo "" >> $NEWCONFIG

    # Write rootcheck
    WriteRootcheck "manager"

    # Write OpenSCAP
    WriteOpenSCAP "manager"

    # CIS-CAT configuration
    if [ "X$DIST_NAME" !=  "Xdarwin" ]; then
        WriteCISCAT "agent"
    fi

    # Write osquery
    WriteOsquery "manager"

    # Vulnerability Detector
    cat ${VULN_TEMPLATE} >> $NEWCONFIG
    echo "" >> $NEWCONFIG

    # Write syscheck
    WriteSyscheck "manager"

    # Active response
    if [ "$SET_WHITE_LIST"="true" ]; then
       sed -e "/  <\/global>/d" "${GLOBAL_AR_TEMPLATE}" >> $NEWCONFIG
      # Nameservers in /etc/resolv.conf
      for ip in ${NAMESERVERS} ${NAMESERVERS2};
        do
          if [ ! "X${ip}" = "X" ]; then
              echo "    <white_list>${ip}</white_list>" >>$NEWCONFIG
          fi
      done
      # Read string
      for ip in ${IPS};
        do
          if [ ! "X${ip}" = "X" ]; then
            echo $ip | grep -E "^[0-9./]{5,20}$" > /dev/null 2>&1
            if [ $? = 0 ]; then
              echo "    <white_list>${ip}</white_list>" >>$NEWCONFIG
            fi
          fi
        done
        echo "  </global>" >> $NEWCONFIG
        echo "" >> $NEWCONFIG
    else
      cat ${GLOBAL_AR_TEMPLATE} >> $NEWCONFIG
      echo "" >> $NEWCONFIG
    fi

    cat ${AR_COMMANDS_TEMPLATE} >> $NEWCONFIG
    echo "" >> $NEWCONFIG
    cat ${AR_DEFINITIONS_TEMPLATE} >> $NEWCONFIG
    echo "" >> $NEWCONFIG

    # Write the log files
    if [ "X${NO_LOCALFILES}" = "X" ]; then
      echo "  <!-- Log analysis -->" >> $NEWCONFIG
      WriteLogs "add"
    else
      echo "  <!-- Log analysis -->" >> $NEWCONFIG
    fi

    # Localfile commands
    LOCALFILE_COMMANDS_TEMPLATE=$(GetTemplate "localfile-commands.manager.template" ${DIST_NAME} ${DIST_VER} ${DIST_SUBVER})
    if [ "$LOCALFILE_COMMANDS_TEMPLATE" = "ERROR_NOT_FOUND" ]; then
      LOCALFILE_COMMANDS_TEMPLATE=$(GetTemplate "localfile-commands.template" ${DIST_NAME} ${DIST_VER} ${DIST_SUBVER})
    fi
    cat ${LOCALFILE_COMMANDS_TEMPLATE} >> $NEWCONFIG
    echo "" >> $NEWCONFIG

    # Writting rules configuration
    cat ${RULES_TEMPLATE} >> $NEWCONFIG
    echo "" >> $NEWCONFIG

    echo "</ossec_config>" >> $NEWCONFIG
}

InstallCommon(){

    PREFIX='/var/ossec'
    OSSEC_GROUP='ossec'
    OSSEC_USER='ossec'
    OSSEC_USER_MAIL='ossecm'
    OSSEC_USER_REM='ossecr'
    INSTALL="install"

    if [ ${INSTYPE} = 'server' ]; then
        OSSEC_CONTROL_SRC='./init/ossec-server.sh'
        OSSEC_CONF_SRC='../etc/ossec-server.conf'
    elif [ ${INSTYPE} = 'agent' ]; then
        OSSEC_CONTROL_SRC='./init/ossec-client.sh'
        OSSEC_CONF_SRC='../etc/ossec-agent.conf'
    elif [ ${INSTYPE} = 'local' ]; then
        OSSEC_CONTROL_SRC='./init/ossec-local.sh'
        OSSEC_CONF_SRC='../etc/ossec-local.conf'
    fi

    if [ ! ${PREFIX} = ${INSTALLDIR} ]; then
        PREFIX=${INSTALLDIR}
    fi

    if [ ${DIST_NAME} = "sunos" ]; then
        INSTALL="ginstall"
    elif [ ${DIST_NAME} = "HP-UX" ]; then
        INSTALL="/usr/local/coreutils/bin/install"
   elif [ ${DIST_NAME} = "AIX" ]; then
        INSTALL="/opt/freeware/bin/install"
    fi

    ./init/adduser.sh ${OSSEC_USER} ${OSSEC_USER_MAIL} ${OSSEC_USER_REM} ${OSSEC_GROUP} ${PREFIX} ${INSTYPE}

  ${INSTALL} -d -m 0750 -o root -g ${OSSEC_GROUP} ${PREFIX}/
  ${INSTALL} -d -m 0770 -o ${OSSEC_USER} -g ${OSSEC_GROUP} ${PREFIX}/logs
  ${INSTALL} -d -m 0750 -o ${OSSEC_USER} -g ${OSSEC_GROUP} ${PREFIX}/logs/ossec
  ${INSTALL} -m 0660 -o ${OSSEC_USER} -g ${OSSEC_GROUP} /dev/null ${PREFIX}/logs/ossec.log
  ${INSTALL} -m 0660 -o ${OSSEC_USER} -g ${OSSEC_GROUP} /dev/null ${PREFIX}/logs/ossec.json
  ${INSTALL} -m 0660 -o ${OSSEC_USER} -g ${OSSEC_GROUP} /dev/null ${PREFIX}/logs/active-responses.log

    if [ ${INSTYPE} = 'agent' ]; then
        ${INSTALL} -d -m 0750 -o root -g 0 ${PREFIX}/bin
    else
        ${INSTALL} -d -m 0750 -o root -g ${OSSEC_GROUP} ${PREFIX}/bin
    fi

  ${INSTALL} -d -m 0750 -o root -g 0 ${PREFIX}/lib

    if [ ${NUNAME} = 'Darwin' ]
    then
        ${INSTALL} -m 0750 -o root -g 0 libwazuhext.dylib ${PREFIX}/lib
    else
        ${INSTALL} -m 0750 -o root -g 0 libwazuhext.so ${PREFIX}/lib

        if ([ "X${DIST_NAME}" = "Xrhel" ] || [ "X${DIST_NAME}" = "Xcentos" ] || [ "X${DIST_NAME}" = "XCentOS" ]) && [ ${DIST_VER} -le 5 ]; then
            chcon -t textrel_shlib_t ${PREFIX}/lib/libwazuhext.so
        fi
    fi

  ${INSTALL} -m 0750 -o root -g 0 ossec-logcollector ${PREFIX}/bin
  ${INSTALL} -m 0750 -o root -g 0 ossec-syscheckd ${PREFIX}/bin
  ${INSTALL} -m 0750 -o root -g 0 ossec-execd ${PREFIX}/bin
  ${INSTALL} -m 0750 -o root -g 0 manage_agents ${PREFIX}/bin
  ${INSTALL} -m 0750 -o root -g 0 ../contrib/util.sh ${PREFIX}/bin/
  ${INSTALL} -m 0750 -o root -g 0 ${OSSEC_CONTROL_SRC} ${PREFIX}/bin/ossec-control
  ${INSTALL} -m 0750 -o root -g 0 wazuh-modulesd ${PREFIX}/bin/

  ${INSTALL} -d -m 0750 -o root -g ${OSSEC_GROUP} ${PREFIX}/queue
  ${INSTALL} -d -m 0770 -o ${OSSEC_USER} -g ${OSSEC_GROUP} ${PREFIX}/queue/alerts
  ${INSTALL} -d -m 0770 -o ${OSSEC_USER} -g ${OSSEC_GROUP} ${PREFIX}/queue/ossec
  ${INSTALL} -d -m 0750 -o ${OSSEC_USER} -g ${OSSEC_GROUP} ${PREFIX}/queue/syscheck
  ${INSTALL} -d -m 0750 -o ${OSSEC_USER} -g ${OSSEC_GROUP} ${PREFIX}/queue/diff
  ${INSTALL} -d -m 0750 -o ${OSSEC_USER} -g ${OSSEC_GROUP} ${PREFIX}/queue/agents

  ${INSTALL} -d -m 0750 -o root -g ${OSSEC_GROUP} ${PREFIX}/wodles
  ${INSTALL} -d -m 0770 -o root -g ${OSSEC_GROUP} ${PREFIX}/var/wodles
  ${INSTALL} -d -m 0750 -o root -g ${OSSEC_GROUP} ${PREFIX}/wodles/oscap
  ${INSTALL} -d -m 0750 -o root -g ${OSSEC_GROUP} ${PREFIX}/wodles/oscap/content

  ${INSTALL} -m 0750 -o root -g ${OSSEC_GROUP} ../wodles/oscap/oscap.py ${PREFIX}/wodles/oscap
  ${INSTALL} -m 0750 -o root -g ${OSSEC_GROUP} ../wodles/oscap/template_*.xsl ${PREFIX}/wodles/oscap

  ${INSTALL} -d -m 0750 -o ${OSSEC_USER} -g ${OSSEC_GROUP} ${PREFIX}/logs/vuls
  ${INSTALL} -d -m 0750 -o root -g ${OSSEC_GROUP} ${PREFIX}/wodles/vuls
  ${INSTALL} -d -m 0750 -o root -g ${OSSEC_GROUP} ${PREFIX}/wodles/vuls/go
  ${INSTALL} -m 0750 -o root -g ${OSSEC_GROUP} ../wodles/vuls/vuls.py ${PREFIX}/wodles/vuls
  ${INSTALL} -m 0750 -o root -g ${OSSEC_GROUP} ../wodles/vuls/deploy_vuls.sh ${PREFIX}/wodles/vuls
  ${INSTALL} -d -m 0750 -o root -g ${OSSEC_GROUP} ${PREFIX}/wodles/aws
  ${INSTALL} -m 0750 -o root -g ${OSSEC_GROUP} ../wodles/aws/aws.py ${PREFIX}/wodles/aws

  InstallOpenSCAPFiles

  ${INSTALL} -d -m 0770 -o ${OSSEC_USER} -g ${OSSEC_GROUP} ${PREFIX}/etc

    if [ -f /etc/localtime ]
    then
         ${INSTALL} -m 0640 -o root -g ${OSSEC_GROUP} /etc/localtime ${PREFIX}/etc
    fi

  ${INSTALL} -d -m 1750 -o root -g ${OSSEC_GROUP} ${PREFIX}/tmp

    if [ -f /etc/TIMEZONE ]; then
         ${INSTALL} -m 0640 -o root -g ${OSSEC_GROUP} /etc/TIMEZONE ${PREFIX}/etc/
    fi
    # Solaris Needs some extra files
    if [ ${DIST_NAME} = "SunOS" ]; then
      ${INSTALL} -d -m 0750 -o root -g ${OSSEC_GROUP} ${PREFIX}/usr/share/lib/zoneinfo/
        cp -rf /usr/share/lib/zoneinfo/* ${PREFIX}/usr/share/lib/zoneinfo/
        chown root:${OSSEC_GROUP} ${PREFIX}/usr/share/lib/zoneinfo/*
        find ${PREFIX}/usr/share/lib/zoneinfo/ -type d -exec chmod 0750 {} +
        find ${PREFIX}/usr/share/lib/zoneinfo/ -type f -exec chmod 0640 {} +
    fi

    ${INSTALL} -m 0640 -o root -g ${OSSEC_GROUP} -b ../etc/internal_options.conf ${PREFIX}/etc/

    if [ ! -f ${PREFIX}/etc/local_internal_options.conf ]; then
        ${INSTALL} -m 0640 -o root -g ${OSSEC_GROUP} ../etc/local_internal_options.conf ${PREFIX}/etc/local_internal_options.conf
    fi

    if [ ! -f ${PREFIX}/etc/client.keys ]; then
        if [ ${INSTYPE} = 'agent' ]; then
            ${INSTALL} -m 0640 -o root -g ${OSSEC_GROUP} /dev/null ${PREFIX}/etc/client.keys
        else
            ${INSTALL} -m 0640 -o ossec -g ${OSSEC_GROUP} /dev/null ${PREFIX}/etc/client.keys
        fi
    fi

    if [ ! -f ${PREFIX}/etc/ossec.conf ]; then
        if [ -f  ../etc/ossec.mc ]; then
            ${INSTALL} -m 0640 -o root -g ${OSSEC_GROUP} ../etc/ossec.mc ${PREFIX}/etc/ossec.conf
        else
            ${INSTALL} -m 0640 -o root -g ${OSSEC_GROUP} ${OSSEC_CONF_SRC} ${PREFIX}/etc/ossec.conf
        fi
    fi

  ${INSTALL} -d -m 0770 -o root -g ${OSSEC_GROUP} ${PREFIX}/etc/shared
  ${INSTALL} -d -m 0750 -o root -g ${OSSEC_GROUP} ${PREFIX}/active-response
  ${INSTALL} -d -m 0750 -o root -g ${OSSEC_GROUP} ${PREFIX}/active-response/bin
  ${INSTALL} -d -m 0750 -o root -g ${OSSEC_GROUP} ${PREFIX}/agentless
  ${INSTALL} -m 0750 -o root -g ${OSSEC_GROUP} agentlessd/scripts/* ${PREFIX}/agentless/

  ${INSTALL} -d -m 0700 -o root -g ${OSSEC_GROUP} ${PREFIX}/.ssh

  ${INSTALL} -m 0750 -o root -g ${OSSEC_GROUP} ../active-response/*.sh ${PREFIX}/active-response/bin/
  ${INSTALL} -m 0750 -o root -g ${OSSEC_GROUP} ../active-response/firewalls/*.sh ${PREFIX}/active-response/bin/

  ${INSTALL} -d -m 0750 -o root -g ${OSSEC_GROUP} ${PREFIX}/var
  ${INSTALL} -d -m 0770 -o root -g ${OSSEC_GROUP} ${PREFIX}/var/run
<<<<<<< HEAD
  ${INSTALL} -d -m 0770 -o root -g ${OSSEC_GROUP} ${PREFIX}/var/upgrade
=======
  ${INSTALL} -d -m 0770 -o root -g ${OSSEC_GROUP} ${PREFIX}/var/selinux

  if [ -f selinux/wazuh.pp ]
  then
    ${INSTALL} -m 0640 -o root -g ${OSSEC_GROUP} selinux/wazuh.pp ${PREFIX}/var/selinux/
  fi
>>>>>>> 5ee8eb62

  ${INSTALL} -d -m 0750 -o root -g ${OSSEC_GROUP} ${PREFIX}/backup

  ./init/fw-check.sh execute
  InstallSELinuxPolicyPackage
}

InstallLocal(){

    InstallCommon

    ${INSTALL} -d -m 0770 -o root -g ${OSSEC_GROUP} ${PREFIX}/etc/decoders
    ${INSTALL} -d -m 0770 -o root -g ${OSSEC_GROUP} ${PREFIX}/etc/rules
    ${INSTALL} -d -m 770 -o root -g ${OSSEC_GROUP} ${PREFIX}/var/db
    ${INSTALL} -d -m 770 -o root -g ${OSSEC_GROUP} ${PREFIX}/var/db/agents
    ${INSTALL} -d -m 0770 -o root -g ${OSSEC_GROUP} ${PREFIX}/var/download
    ${INSTALL} -d -m 0750 -o ${OSSEC_USER} -g ${OSSEC_GROUP} ${PREFIX}/logs/archives
    ${INSTALL} -d -m 0750 -o ${OSSEC_USER} -g ${OSSEC_GROUP} ${PREFIX}/logs/alerts
    ${INSTALL} -d -m 0750 -o ${OSSEC_USER} -g ${OSSEC_GROUP} ${PREFIX}/logs/firewall
    ${INSTALL} -d -m 0770 -o root -g ${OSSEC_GROUP} ${PREFIX}/etc/rootcheck

    ${INSTALL} -m 0750 -o root -g 0 ossec-agentlessd ${PREFIX}/bin
    ${INSTALL} -m 0750 -o root -g 0 ossec-analysisd ${PREFIX}/bin
    ${INSTALL} -m 0750 -o root -g 0 ossec-monitord ${PREFIX}/bin
    ${INSTALL} -m 0750 -o root -g 0 ossec-reportd ${PREFIX}/bin
    ${INSTALL} -m 0750 -o root -g 0 ossec-maild ${PREFIX}/bin
    ${INSTALL} -m 0750 -o root -g 0 ossec-logtest ${PREFIX}/bin
    ${INSTALL} -m 0750 -o root -g 0 ossec-csyslogd ${PREFIX}/bin
    ${INSTALL} -m 0750 -o root -g 0 ossec-dbd ${PREFIX}/bin
    ${INSTALL} -m 0750 -o root -g 0 ossec-makelists ${PREFIX}/bin
    ${INSTALL} -m 0750 -o root -g 0 verify-agent-conf ${PREFIX}/bin/
    ${INSTALL} -m 0750 -o root -g 0 clear_stats ${PREFIX}/bin/
    ${INSTALL} -m 0750 -o root -g 0 list_agents ${PREFIX}/bin/
    ${INSTALL} -m 0750 -o root -g 0 ossec-regex ${PREFIX}/bin/
    ${INSTALL} -m 0750 -o root -g 0 syscheck_update ${PREFIX}/bin/
    ${INSTALL} -m 0750 -o root -g 0 agent_control ${PREFIX}/bin/
    ${INSTALL} -m 0750 -o root -g 0 syscheck_control ${PREFIX}/bin/
    ${INSTALL} -m 0750 -o root -g 0 rootcheck_control ${PREFIX}/bin/
    ${INSTALL} -m 0750 -o root -g 0 ossec-integratord ${PREFIX}/bin/
    ${INSTALL} -m 0750 -o root -g 0 wazuh-db ${PREFIX}/bin/
    ${INSTALL} -m 0750 -o root -g 0 -b update/ruleset/update_ruleset ${PREFIX}/bin/update_ruleset

    ${INSTALL} -d -m 0750 -o ${OSSEC_USER} -g ${OSSEC_GROUP} ${PREFIX}/stats
    ${INSTALL} -d -m 0750 -o root -g ${OSSEC_GROUP} ${PREFIX}/ruleset
    ${INSTALL} -d -m 0750 -o root -g ${OSSEC_GROUP} ${PREFIX}/ruleset/decoders
    ${INSTALL} -d -m 0750 -o root -g ${OSSEC_GROUP} ${PREFIX}/ruleset/rules

    ${INSTALL} -m 0640 -o root -g ${OSSEC_GROUP} -b update/ruleset/RULESET_VERSION ${PREFIX}/ruleset/VERSION
    ${INSTALL} -m 0640 -o root -g ${OSSEC_GROUP} -b ../etc/rules/*.xml ${PREFIX}/ruleset/rules
    ${INSTALL} -m 0640 -o root -g ${OSSEC_GROUP} -b ../etc/decoders/*.xml ${PREFIX}/ruleset/decoders
    ${INSTALL} -m 0660 -o root -g ${OSSEC_GROUP} rootcheck/db/*.txt ${PREFIX}/etc/rootcheck

    ${MAKEBIN} --quiet -C ../framework install PREFIX=${PREFIX}

    if [ ! -f ${PREFIX}/etc/decoders/local_decoder.xml ]; then
        ${INSTALL} -m 0640 -o ossec -g ${OSSEC_GROUP} -b ../etc/local_decoder.xml ${PREFIX}/etc/decoders/local_decoder.xml
    fi
    if [ ! -f ${PREFIX}/etc/rules/local_rules.xml ]; then
        ${INSTALL} -m 0640 -o ossec -g ${OSSEC_GROUP} -b ../etc/local_rules.xml ${PREFIX}/etc/rules/local_rules.xml
    fi
    if [ ! -f ${PREFIX}/etc/lists ]; then
        ${INSTALL} -d -m 0770 -o root -g ${OSSEC_GROUP} ${PREFIX}/etc/lists
    fi
    if [ ! -f ${PREFIX}/etc/lists/amazon ]; then
        ${INSTALL} -d -m 0770 -o ossec -g ${OSSEC_GROUP} ${PREFIX}/etc/lists/amazon
        ${INSTALL} -m 0660 -o ossec -g ${OSSEC_GROUP} -b ../etc/lists/amazon/* ${PREFIX}/etc/lists/amazon/
    fi
    if [ ! -f ${PREFIX}/etc/lists/audit-keys ]; then
        ${INSTALL} -m 0640 -o ossec -g ${OSSEC_GROUP} -b ../etc/lists/audit-keys ${PREFIX}/etc/lists/audit-keys
        ${INSTALL} -m 0640 -o ossec -g ${OSSEC_GROUP} -b ../etc/lists/audit-keys.cdb ${PREFIX}/etc/lists/audit-keys.cdb
    fi

    ${INSTALL} -d -m 0750 -o ${OSSEC_USER} -g ${OSSEC_GROUP} ${PREFIX}/queue/fts
    ${INSTALL} -d -m 0750 -o ${OSSEC_USER} -g ${OSSEC_GROUP} ${PREFIX}/queue/rootcheck
    ${INSTALL} -d -m 0770 -o ${OSSEC_USER_REM} -g ${OSSEC_GROUP} ${PREFIX}/queue/agent-info
    ${INSTALL} -d -m 0750 -o ${OSSEC_USER} -g ${OSSEC_GROUP} ${PREFIX}/queue/agentless
    ${INSTALL} -d -m 0750 -o ${OSSEC_USER} -g ${OSSEC_GROUP} ${PREFIX}/queue/db

    ${INSTALL} -d -m 0750 -o root -g ${OSSEC_GROUP} ${PREFIX}/integrations
    ${INSTALL} -m 750 -o root -g ${OSSEC_GROUP} ../integrations/* ${PREFIX}/integrations
    touch ${PREFIX}/logs/integrations.log
    chmod 640 ${PREFIX}/logs/integrations.log
    chown ${OSSEC_USER_MAIL}:${OSSEC_GROUP} ${PREFIX}/logs/integrations.log
}

TransferShared() {
    rm -f ${PREFIX}/etc/shared/merged.mg
    find ${PREFIX}/etc/shared -maxdepth 1 -type f -not -name ar.conf -not -name files.yml -exec cp -pf {} ${PREFIX}/backup/shared \;
    find ${PREFIX}/etc/shared -maxdepth 1 -type f -not -name ar.conf -not -name files.yml -exec mv -f {} ${PREFIX}/etc/shared/default \;
}

InstallServer(){

    InstallLocal

    # Install cluster files
    ${INSTALL} -d -m 0770 -o ${OSSEC_USER} -g ${OSSEC_GROUP} ${PREFIX}/queue/cluster
    ${INSTALL} -d -m 0750 -o ${OSSEC_USER} -g ${OSSEC_GROUP} ${PREFIX}/logs/cluster

    ${INSTALL} -d -m 760 -o root -g ${OSSEC_GROUP} ${PREFIX}/queue/vulnerabilities
    ${INSTALL} -d -m 0770 -o ossec -g ${OSSEC_GROUP} ${PREFIX}/etc/shared/default
    ${INSTALL} -d -m 0750 -o root -g ${OSSEC_GROUP} ${PREFIX}/backup/shared

    TransferShared

    ${INSTALL} -m 0750 -o root -g 0 ossec-remoted ${PREFIX}/bin
    ${INSTALL} -m 0750 -o root -g 0 ossec-authd ${PREFIX}/bin

    ${INSTALL} -d -m 0770 -o ${OSSEC_USER_REM} -g ${OSSEC_GROUP} ${PREFIX}/queue/rids
    ${INSTALL} -d -m 0770 -o root -g ${OSSEC_GROUP} ${PREFIX}/queue/agent-groups

    if [ ! -f ${PREFIX}/queue/agents-timestamp ]; then
        ${INSTALL} -m 0600 -o root -g ${OSSEC_GROUP} /dev/null ${PREFIX}/queue/agents-timestamp
    fi

    ${INSTALL} -d -m 0750 -o ${OSSEC_USER} -g ${OSSEC_GROUP} ${PREFIX}/backup/agents
    ${INSTALL} -d -m 0750 -o ${OSSEC_USER} -g ${OSSEC_GROUP} ${PREFIX}/backup/groups

    ${INSTALL} -m 0660 -o ossec -g ${OSSEC_GROUP} rootcheck/db/*.txt ${PREFIX}/etc/shared/default

    if [ ! -f ${PREFIX}/etc/shared/default/agent.conf ]; then
        ${INSTALL} -m 0660 -o ossec -g ${OSSEC_GROUP} ../etc/agent.conf ${PREFIX}/etc/shared/default
    fi

    GenerateAuthCert
}

InstallAgent(){

    InstallCommon

    ${INSTALL} -m 0750 -o root -g 0 ossec-agentd ${PREFIX}/bin
    ${INSTALL} -m 0750 -o root -g 0 agent-auth ${PREFIX}/bin

    ${INSTALL} -d -m 0750 -o ${OSSEC_USER} -g ${OSSEC_GROUP} ${PREFIX}/queue/rids
    ${INSTALL} -d -m 0770 -o root -g ${OSSEC_GROUP} ${PREFIX}/var/incoming
    ${INSTALL} -m 0660 -o root -g ${OSSEC_GROUP} rootcheck/db/*.txt ${PREFIX}/etc/shared/
    ${INSTALL} -m 0640 -o root -g ${OSSEC_GROUP} ../etc/wpk_root.pem ${PREFIX}/etc/

}

InstallWazuh(){
    if [ "X$INSTYPE" = "Xagent" ]; then
        InstallAgent
    elif [ "X$INSTYPE" = "Xserver" ]; then
        InstallServer
    elif [ "X$INSTYPE" = "Xlocal" ]; then
        InstallLocal
    fi
}<|MERGE_RESOLUTION|>--- conflicted
+++ resolved
@@ -770,16 +770,13 @@
 
   ${INSTALL} -d -m 0750 -o root -g ${OSSEC_GROUP} ${PREFIX}/var
   ${INSTALL} -d -m 0770 -o root -g ${OSSEC_GROUP} ${PREFIX}/var/run
-<<<<<<< HEAD
   ${INSTALL} -d -m 0770 -o root -g ${OSSEC_GROUP} ${PREFIX}/var/upgrade
-=======
   ${INSTALL} -d -m 0770 -o root -g ${OSSEC_GROUP} ${PREFIX}/var/selinux
 
   if [ -f selinux/wazuh.pp ]
   then
     ${INSTALL} -m 0640 -o root -g ${OSSEC_GROUP} selinux/wazuh.pp ${PREFIX}/var/selinux/
   fi
->>>>>>> 5ee8eb62
 
   ${INSTALL} -d -m 0750 -o root -g ${OSSEC_GROUP} ${PREFIX}/backup
 
