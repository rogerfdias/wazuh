--- conflicted
+++ resolved
@@ -515,8 +515,6 @@
     return str_end_len <= str_len && !strcmp(str + str_len - str_end_len, str_end);
 }
 
-<<<<<<< HEAD
-
 void wstr_split(char *str, char *delim, char *replace_delim, int occurrences, char ***splitted_str) { // Add to string_op.c
     char *new_delim = replace_delim ? replace_delim : delim;
     size_t new_delim_size = strlen(replace_delim ? replace_delim : delim);
@@ -578,7 +576,8 @@
     }
     free(acc_strs);
     free(str_cpy_ref);
-=======
+}
+
 /* Check if the specified string is already in the array */
 int w_is_str_in_array(char *const *ar, const char *str)
 {
@@ -589,5 +588,4 @@
         ar++;
     }
     return (0);
->>>>>>> 2f0884ef
 }