/* Copyright (C) 2009 Trend Micro Inc.
 * All right reserved.
 *
 * This program is a free software; you can redistribute it
 * and/or modify it under the terms of the GNU General Public
 * License (version 2) as published by the FSF - Free Software
 * Foundation
 */

#include "shared.h"

#ifndef _CSYSLOGCONFIG__H
#define _CSYSLOGCONFIG__H

/* Database config structure */
<<<<<<< HEAD
typedef struct _SyslogConfig
{
    char *port;
=======
typedef struct _SyslogConfig {
    unsigned int port;
>>>>>>> 757435a6
    unsigned int format;
    unsigned int level;
    unsigned int *rule_id;
    unsigned int priority;
    unsigned int use_fqdn;
    int socket;

    char *server;
    OSMatch *group;
    OSMatch *location;
} SyslogConfig;

struct SyslogConfig_holder {
    SyslogConfig **data;
};

/* Syslog formats */
#define DEFAULT_CSYSLOG  0
#define CEF_CSYSLOG      1
#define JSON_CSYSLOG     2
#define SPLUNK_CSYSLOG   3

/* Syslog severities */
#define SLOG_EMERG   0   /* system is unusable */
#define SLOG_ALERT   1   /* action must be taken immediately */
#define SLOG_CRIT    2   /* critical conditions */
#define SLOG_ERR     3   /* error conditions */
#define SLOG_WARNING 4   /* warning conditions */
#define SLOG_NOTICE  5   /* normal but significant condition */
#define SLOG_INFO    6   /* informational */
#define SLOG_DEBUG   7   /* debug-level messages */

#endif /* _CSYSLOGCONFIG__H */<|MERGE_RESOLUTION|>--- conflicted
+++ resolved
@@ -13,14 +13,8 @@
 #define _CSYSLOGCONFIG__H
 
 /* Database config structure */
-<<<<<<< HEAD
-typedef struct _SyslogConfig
-{
+typedef struct _SyslogConfig {
     char *port;
-=======
-typedef struct _SyslogConfig {
-    unsigned int port;
->>>>>>> 757435a6
     unsigned int format;
     unsigned int level;
     unsigned int *rule_id;
