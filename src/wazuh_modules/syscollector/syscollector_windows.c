--- conflicted
+++ resolved
@@ -630,7 +630,7 @@
     RegCloseKey(main_key);
 
     cJSON *object = cJSON_CreateObject();
-    cJSON_AddStringToObject(object, "type", "package_end");
+    cJSON_AddStringToObject(object, "type", "program_end");
     cJSON_AddNumberToObject(object, "ID", ID);
     cJSON_AddStringToObject(object, "timestamp", timestamp);
 
@@ -640,6 +640,7 @@
     wm_sendmsg(usec, 0, string, LOCATION, SYSCOLLECTOR_MQ);
     cJSON_Delete(object);
     free(string);
+    free(timestamp);
 
 }
 
@@ -949,22 +950,7 @@
         mterror(WM_SYS_LOGTAG, "At read_win_program(): Unable to read key: (Error code %lu)", ret);
     }
 
-<<<<<<< HEAD
     RegCloseKey(program_key);
-=======
-    cJSON *object = cJSON_CreateObject();
-    cJSON_AddStringToObject(object, "type", "program_end");
-    cJSON_AddNumberToObject(object, "ID", ID);
-
-    char *string;
-    string = cJSON_PrintUnformatted(object);
-    mtdebug2(WM_SYS_LOGTAG, "sys_programs_windows() sending '%s'", string);
-    wm_sendmsg(usec, 0, string, LOCATION, SYSCOLLECTOR_MQ);
-    cJSON_Delete(object);
-    free(string);
-    free(timestamp);
-
->>>>>>> 96e70fd3
 }
 
 void sys_hw_windows(const char* LOCATION){
