--- conflicted
+++ resolved
@@ -57,7 +57,27 @@
     (wm_routine)wm_vulnerability_detector_destroy
 };
 
-<<<<<<< HEAD
+const char *vu_dist_tag[] = {
+    "UBUNTU",
+    "DEBIAN",
+    "REDHAT",
+    "CENTOS",
+    "WINDOWS",
+    "MACOS",
+    "PRECISE",
+    "TRUSTY",
+    "XENIAL",
+    "JESSIE",
+    "STRETCH",
+    "WHEEZY",
+    "RHEL5",
+    "RHEL6",
+    "RHEL7",
+    "WS2016",
+    "MACOSX",
+    "UNKNOW"
+};
+
 OSRegex * wm_vulnerability_set_packages_patterns() {
     int i;
     char result = 0;
@@ -137,20 +157,6 @@
     int need_update = 1;
     return wm_vulnerability_fetch_oval(upd, dist, &need_update) || (need_update && wm_vulnerability_update_oval(upd));
 }
-=======
-const char *vu_dist[] = {
-    "UBUNTU",
-    "REDHAT",
-    "CENTOS",
-    "PRECISE",
-    "TRUSTY",
-    "XENIAL",
-    "RHEL5",
-    "RHEL6",
-    "RHEL7",
-    "UNKNOW"
-};
->>>>>>> 37747fbf
 
 int wm_vulnerability_create_file(const char *path, const char *source) {
     const char *ROOT = "root";
@@ -393,62 +399,8 @@
             }
 
             // Check release
-<<<<<<< HEAD
             result = wm_vulnerability_detector_compare(release_it, crelease_it);
             return result;
-=======
-            version_found = 0;
-            limit_found = 0;
-            for (i = 0, j = 0, attemps = 0, version_found = 0, limit_found = 0; i < KEY_SIZE && j < KEY_SIZE;) {
-                if (version_it[i] != '\0' && isdigit(version_it[i])) {
-                    if (!version_found) {
-                        version_it = &version_it[i];
-                        version_found = 1;
-                        i = -1;
-                    }
-                    i++;
-                } else if (version_found) {
-                    version_it[i] = '\0';
-                } else {
-                    i++;
-                }
-
-                if (limit_it[j] != '\0' && isdigit(limit_it[j])) {
-                    if (!limit_found) {
-                        limit_it = &limit_it[j];
-                        limit_found = 1;
-                        j = -1;
-                    }
-                    j++;
-                } else if (limit_found) {
-                    limit_it[j] = '\0';
-                } else {
-                    j++;
-                }
-
-                if (version_found && limit_found) {
-                    version_value = strtol(version_it, NULL, 10);
-                    limit_value = strtol(limit_it, NULL, 10);
-                    if (version_value > limit_value) {
-                        return 0;
-                    } else if (version_value < limit_value) {
-                        return 1;
-                    }
-                    version_found = 0;
-                    limit_found = 0;
-                    if (!(i < (KEY_SIZE - 1) && j < (KEY_SIZE - 1))) {
-                        return 0;
-                    }
-                    version_it = &version_it[i + 1];
-                    limit_it = &limit_it[j + 1];
-                    if (*version_it == '\0' || *limit_it == '\0') {
-                        break;
-                    }
-                    i = 0;
-                    j = 0;
-                }
-            }
->>>>>>> 37747fbf
         }
         // Improve checks
         return VU_NOT_VULNERABLE;
