--- conflicted
+++ resolved
@@ -1307,15 +1307,9 @@
                     if (dirent->d_name[0] == '.' && (dirent->d_name[1] == '\0' || (dirent->d_name[1] == '.' && dirent->d_name[2] == '\0'))) {
                         continue;
                     }
-<<<<<<< HEAD
                             
                     if (current_files >= log_config.max_files) {
                         mwarn(FILE_LIMIT, log_config.max_files);
-=======
-
-                    if (current_files >= maximum_files) {
-                        mwarn(FILE_LIMIT, maximum_files);
->>>>>>> 40e0474d
                         break;
                     }
 
