--- conflicted
+++ resolved
@@ -54,11 +54,7 @@
 
 /* Some global names */
 #define __ossec_name    "Wazuh"
-<<<<<<< HEAD
-#define __ossec_version "v3.2.0-alpha1"
-=======
 #define __ossec_version "v3.2.0"
->>>>>>> ef5e6bb5
 #define __author        "Wazuh Inc."
 #define __contact       "info@wazuh.com"
 #define __site          "http://www.wazuh.com"
