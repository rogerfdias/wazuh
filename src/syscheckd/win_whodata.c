/*
 * Copyright (C) 2015-2019, Wazuh Inc.
 * June 13, 2018.
 *
 * This program is a free software; you can redistribute it
 * and/or modify it under the terms of the GNU General Public
 * License (version 2) as published by the FSF - Free Software
 * Foundation.
 */
#include "shared.h"
#include "hash_op.h"
#include "syscheck.h"
#include "syscheck_op.h"

#ifdef WIN_WHODATA

#include <winsock2.h>
#include <windows.h>
#include <aclapi.h>
#include <sddl.h>
#include <winevt.h>

#define WLIST_ALERT_THRESHOLD 80 // 80%
#define WLIST_REMOVE_MAX 10 // 10%
#define WCLIST_MAX_SIZE OS_SIZE_1024
#define WRLIST_MAX_TIME 5
#define WPOL_BACKUP_COMMAND "auditpol /backup /file:\"%s\""
#define WPOL_RESTORE_COMMAND "auditpol /restore /file:\"%s\""
#define WPOL_BACKUP_FILE "tmp\\backup-policies"
#define WPOL_NEW_FILE "tmp\\new-policies"
#define modify_criteria (FILE_WRITE_DATA | WRITE_DAC | FILE_WRITE_ATTRIBUTES)
#define criteria (DELETE | modify_criteria)
#define WHODATA_DIR_REMOVE_INTERVAL 2

// Variables whodata
static char sys_64 = 1;
static PSID everyone_sid = NULL;
static size_t ev_sid_size = 0;
static unsigned short inherit_flag = CONTAINER_INHERIT_ACE | OBJECT_INHERIT_ACE; //SUB_CONTAINERS_AND_OBJECTS_INHERIT
static EVT_HANDLE context;
static const wchar_t* event_fields[] = {
    L"Event/System/EventID",
    L"Event/EventData/Data[@Name='SubjectUserName']",
    L"Event/EventData/Data[@Name='ObjectName']",
    L"Event/EventData/Data[@Name='ProcessName']",
    L"Event/EventData/Data[@Name='ProcessId']",
    L"Event/EventData/Data[@Name='HandleId']",
    L"Event/EventData/Data[@Name='AccessMask']",
    L"Event/EventData/Data[@Name='SubjectUserSid']",
    L"Event/System/TimeCreated/@SystemTime"
};
static unsigned int fields_number = sizeof(event_fields) / sizeof(LPWSTR);
static const unsigned __int64 AUDIT_SUCCESS = 0x20000000000000;
static LPCTSTR priv = "SeSecurityPrivilege";
static int restore_policies = 0;

// Whodata function headers
void restore_sacls();
int set_privilege(HANDLE hdle, LPCTSTR privilege, int enable);
int is_valid_sacl(PACL sacl, int is_file);
unsigned long WINAPI whodata_callback(EVT_SUBSCRIBE_NOTIFY_ACTION action, __attribute__((unused)) void *_void, EVT_HANDLE event);
char *guid_to_string(GUID *guid);
int set_policies();
void set_subscription_query(wchar_t *query);
extern int wm_exec(char *command, char **output, int *exitcode, int secs, const char * add_path);
int restore_audit_policies();
void audit_restore();
int check_object_sacl(char *obj, int is_file);
int whodata_hash_add(OSHash *table, char *id, void *data, char *tag);
void notify_SACL_change(char *dir);
<<<<<<< HEAD
int whodata_path_filter(char **path);
void whodata_adapt_path(char **path);
int whodata_check_arch();
=======
void whodata_remove_folder(OSHashNode **row, OSHashNode **node, void *data);
>>>>>>> dcbb2505

// Whodata list operations
whodata_event_node *whodata_list_add(char *id);
int whodata_check_removed(char *file);
void whodata_rlist_add(char *path);
void whodata_clist_remove(whodata_event_node *node);
void whodata_rlist_remove(whodata_event_node *node);
void whodata_list_set_values();
void whodata_list_remove_multiple(size_t quantity);
void send_whodata_del(whodata_evt *w_evt, char remove_hash);
int get_file_time(unsigned long long file_time_val, SYSTEMTIME *system_time);
int compare_timestamp(SYSTEMTIME *t1, SYSTEMTIME *t2);
void free_win_whodata_evt(whodata_evt *evt);
void whodata_clean_rlist();

char *guid_to_string(GUID *guid) {
    char *string_guid;
    os_calloc(40, sizeof(char *), string_guid);

    snprintf(string_guid, 40, "{%08lX-%04X-%04X-%02X%02X-%02X%02X%02X%02X%02X%02X}",
    guid->Data1,
    guid->Data2,
    guid->Data3,
    guid->Data4[0], guid->Data4[1],
    guid->Data4[2], guid->Data4[3],guid->Data4[4], guid->Data4[5],guid->Data4[6], guid->Data4[7]);

    return string_guid;
}

int set_winsacl(const char *dir, int position) {
	DWORD result = 0;
	PACL old_sacl = NULL, new_sacl = NULL;
	PSECURITY_DESCRIPTOR security_descriptor = NULL;
    SYSTEM_AUDIT_ACE *ace = NULL;
    PVOID entry_access_it = NULL;
	HANDLE hdle;
    unsigned int i;
    ACL_SIZE_INFORMATION old_sacl_info;
    unsigned long new_sacl_size;
    int retval = 1;
    int privilege_enabled = 0;

    mdebug2("The SACL of '%s' will be configured.", dir);

	if (!OpenProcessToken(GetCurrentProcess(), TOKEN_ADJUST_PRIVILEGES, &hdle)) {
		merror("OpenProcessToken() failed. Error '%lu'.", GetLastError());
		return 1;
	}

	if (set_privilege(hdle, priv, TRUE)) {
		merror("The privilege could not be activated. Error: '%ld'.", GetLastError());
		return 1;
	}

    privilege_enabled = 1;

	if (result = GetNamedSecurityInfo(dir, SE_FILE_OBJECT, SACL_SECURITY_INFORMATION, NULL, NULL, NULL, &old_sacl, &security_descriptor), result != ERROR_SUCCESS) {
		merror("GetNamedSecurityInfo() failed. Error '%ld'", result);
        goto end;
	}

    ZeroMemory(&old_sacl_info, sizeof(ACL_SIZE_INFORMATION));

    // Check if the sacl has what the whodata scanner needs
    switch(is_valid_sacl(old_sacl, (syscheck.wdata.dirs_status[position].object_type == WD_STATUS_FILE_TYPE) ? 1 : 0)) {
        case 0:
            mdebug1("It is necessary to configure the SACL of '%s'.", dir);
            syscheck.wdata.dirs_status[position].status |= WD_IGNORE_REST;

            // Get SACL size
            if (!GetAclInformation(old_sacl, (LPVOID)&old_sacl_info, sizeof(ACL_SIZE_INFORMATION), AclSizeInformation)) {
                merror("The size of the '%s' SACL could not be obtained.", dir);
                goto end;
            }
        break;
        case 1:
            mdebug1("It is not necessary to configure the SACL of '%s'.", dir);
            retval = 0;
            goto end;
        case 2:
            // Empty SACL
            syscheck.wdata.dirs_status[position].status |= WD_IGNORE_REST;
            old_sacl_info.AclBytesInUse = sizeof(ACL);
            break;
    }
    if (!ev_sid_size) {
        ev_sid_size = GetLengthSid(everyone_sid);
    }

    // Set the new ACL size
    new_sacl_size = old_sacl_info.AclBytesInUse + sizeof(SYSTEM_AUDIT_ACE) + ev_sid_size - sizeof(unsigned long);

    if (new_sacl = (PACL)win_alloc(new_sacl_size), !new_sacl) {
        merror("No memory could be reserved for the new SACL of '%s'.", dir);
        goto end;
    }

    if (!InitializeAcl(new_sacl, new_sacl_size, ACL_REVISION)) {
        merror("The new SACL for '%s' could not be created.", dir);
        goto end;
    }

    // If SACL is present, copy it to a new SACL
    if (old_sacl) {
        if (old_sacl_info.AceCount) {
            for (i = 0; i < old_sacl_info.AceCount; i++) {
               if (!GetAce(old_sacl, i, &entry_access_it)) {
                   merror("The ACE number %i for '%s' could not be obtained.", i, dir);
                   goto end;
               }

               if (!AddAce(new_sacl, ACL_REVISION, MAXDWORD, entry_access_it, ((PACE_HEADER)entry_access_it)->AceSize)) {
                   merror("The ACE number %i of '%s' could not be copied to the new ACL.", i, dir);
                   goto end;
               }
           }
        }
    }
    // Build the new ACE
    if (ace = (SYSTEM_AUDIT_ACE *)win_alloc(sizeof(SYSTEM_AUDIT_ACE) + ev_sid_size - sizeof(DWORD)), !ace) {
        merror("No memory could be reserved for the new ACE of '%s'.", dir);
        goto end;
    }

    ace->Header.AceType  = SYSTEM_AUDIT_ACE_TYPE;
    ace->Header.AceFlags = inherit_flag | SUCCESSFUL_ACCESS_ACE_FLAG;
    ace->Header.AceSize  = LOWORD(sizeof(SYSTEM_AUDIT_ACE) + ev_sid_size - sizeof(DWORD));
    ace->Mask            = criteria;
    if (!CopySid(ev_sid_size, &ace->SidStart, everyone_sid)) {
        goto end;
    }

    // Add the new ACE
    if (!AddAce(new_sacl, ACL_REVISION, 0, (LPVOID)ace, ace->Header.AceSize)) {
		merror("The new ACE could not be added to '%s'.", dir);
		goto end;
	}

    // Set a new ACL for the security descriptor
    if (result = SetNamedSecurityInfo((char *) dir, SE_FILE_OBJECT, SACL_SECURITY_INFORMATION, NULL, NULL, NULL, new_sacl), result != ERROR_SUCCESS) {
        merror("SetNamedSecurityInfo() failed. Error: '%lu'", result);
        goto end;
    }

	retval = 0;
end:
    if (privilege_enabled) {
        // Disable the privilege
        if (set_privilege(hdle, priv, FALSE)) {
            merror("Failed to disable the privilege. Error '%lu'.", GetLastError());
        }
    }

    if (hdle) {
        CloseHandle(hdle);
    }

    if (security_descriptor) {
        LocalFree((HLOCAL)security_descriptor);
    }

    if (old_sacl) {
        LocalFree((HLOCAL)old_sacl);
    }

    if (new_sacl) {
        LocalFree((HLOCAL)new_sacl);
    }
    if (ace) {
        LocalFree((HLOCAL)ace);
    }
    return retval;
}

int is_valid_sacl(PACL sacl, int is_file) {
    int i;
    ACCESS_ALLOWED_ACE *ace;
    SID_IDENTIFIER_AUTHORITY world_auth = {SECURITY_WORLD_SID_AUTHORITY};

    if (!everyone_sid) {
        if (!AllocateAndInitializeSid(&world_auth, 1, SECURITY_WORLD_RID, 0, 0, 0, 0, 0, 0, 0, &everyone_sid)) {
            merror("Could not obtain the sid of Everyone. Error '%lu'.", GetLastError());
            return 0;
        }
    }

    if (!sacl) {
        mdebug2("No SACL found on target. A new one will be created.");
        return 2;
    }

    for (i = 0; i < sacl->AceCount; i++) {
        if (!GetAce(sacl, i, (LPVOID*)&ace)) {
            merror("Could not extract the ACE information. Error: '%lu'.", GetLastError());
            return 0;
        }

        if ((is_file || (ace->Header.AceFlags & inherit_flag)) && // Check folder and subfolders
            (ace->Header.AceFlags & SUCCESSFUL_ACCESS_ACE_FLAG) && // Check successful attemp
            ((ace->Mask & (criteria)) == criteria) && // Check write, delete, change_permissions and change_attributes permission
            (EqualSid((PSID)&ace->SidStart, everyone_sid))) { // Check everyone user
            return 1;
        }
    }
    return 0;
}

int set_privilege(HANDLE hdle, LPCTSTR privilege, int enable) {
	TOKEN_PRIVILEGES tp;
	LUID pr_uid;

	// Get the privilege UID
	if (!LookupPrivilegeValue(NULL, privilege, &pr_uid)) {
		merror("Could not find the '%s' privilege. Error: %lu", privilege, GetLastError());
		return 1;
	}

	tp.PrivilegeCount = 1;
	tp.Privileges[0].Luid = pr_uid;

	if (enable) {
		tp.Privileges[0].Attributes = SE_PRIVILEGE_ENABLED;
	} else {
		tp.Privileges[0].Attributes = 0;
	}

    // Set the privilege to the process
	if (!AdjustTokenPrivileges(hdle, 0, &tp, sizeof(TOKEN_PRIVILEGES), (PTOKEN_PRIVILEGES)NULL, (PDWORD)NULL)) {
		merror("AdjustTokenPrivileges() failed. Error: '%lu'", GetLastError());
		return 1;
	}

    if (enable) {
        mdebug2("The '%s' privilege has been added.", privilege);
    } else {
        mdebug2("The '%s' privilege has been removed.", privilege);
    }

	return 0;
}

int run_whodata_scan() {
    wchar_t query[OS_MAXSTR];
    int result;

    if (whodata_check_arch()) {
        return 1;
    }

    // Set the signal handler to restore the policies
    atexit(audit_restore);
    // Set the system audit policies
    if (result = set_policies(), result) {
        if (result == 2) {
            mwarn("Audit policies could not be auto-configured due to the Windows version. Check if they are correct for whodata mode.");
        } else {
            mwarn("Local audit policies could not be configured.");
            return 1;
        }
    }
    // Select the interesting fields
    if (context = EvtCreateRenderContext(fields_number, event_fields, EvtRenderContextValues), !context) {
        merror("Error creating the whodata context. Error %lu.", GetLastError());
        return 1;
    }

    set_subscription_query(query);

    // Set the whodata callback
    if (!EvtSubscribe(NULL, NULL, L"Security", query,
            NULL, NULL, (EVT_SUBSCRIBE_CALLBACK)whodata_callback, EvtSubscribeToFutureEvents)) {
        merror("Event Channel subscription could not be made. Whodata scan is disabled.");
        return 1;
    }
    return 0;
}

void audit_restore() {
    restore_sacls();
    if (restore_policies) {
        restore_audit_policies();
    }
}

/* Removes added security audit policies */
void restore_sacls() {
    int i;
    PACL sacl_it;
    HANDLE hdle = NULL;
    HANDLE c_process = NULL;
    LPCTSTR priv = "SeSecurityPrivilege";
    DWORD result = 0;
    PSECURITY_DESCRIPTOR security_descriptor = NULL;
    int privilege_enabled = 0;

    c_process = GetCurrentProcess();
    if (!OpenProcessToken(c_process, TOKEN_ADJUST_PRIVILEGES, &hdle)) {
        merror("OpenProcessToken() failed restoring the SACLs. Error '%lu'.", GetLastError());
        goto end;
    }

    if (set_privilege(hdle, priv, TRUE)) {
        merror("The privilege could not be activated restoring the SACLs. Error: '%ld'.", GetLastError());
        goto end;
    }

    privilege_enabled = 1;

    for (i = 0; syscheck.dir[i] != NULL; i++) {
        if (syscheck.wdata.dirs_status[i].status & WD_IGNORE_REST) {
            sacl_it = NULL;
            if (result = GetNamedSecurityInfo(syscheck.dir[i], SE_FILE_OBJECT, SACL_SECURITY_INFORMATION, NULL, NULL, NULL, &sacl_it, &security_descriptor), result != ERROR_SUCCESS) {
                merror("GetNamedSecurityInfo() failed restoring the SACLs. Error '%ld'.", result);
                break;
            }

            // The ACE we added is in position 0
            if (!DeleteAce(sacl_it, 0)) {
                merror("DeleteAce() failed restoring the SACLs. Error '%ld'", GetLastError());
                break;
            }

            // Set the SACL
            if (result = SetNamedSecurityInfo((char *) syscheck.dir[i], SE_FILE_OBJECT, SACL_SECURITY_INFORMATION, NULL, NULL, NULL, sacl_it), result != ERROR_SUCCESS) {
                merror("SetNamedSecurityInfo() failed restoring the SACL. Error: '%lu'.", result);
                break;
            }

            if (sacl_it) {
                LocalFree((HLOCAL)sacl_it);
            }

            if (security_descriptor) {
                LocalFree((HLOCAL)security_descriptor);
            }
            mdebug1("The SACL of '%s' has been restored correctly.", syscheck.dir[i]);
        }
    }

end:
    if (privilege_enabled) {
        // Disable the privilege
        if (set_privilege(hdle, priv, FALSE)) {
            merror("Failed to disable the privilege. Error '%lu'.", GetLastError());
        }
    }

    if (hdle) {
        CloseHandle(hdle);
    }
    if (c_process) {
        CloseHandle(c_process);
    }
}

int restore_audit_policies() {
    char command[OS_SIZE_1024];
    int result_code;
    char *output;
    snprintf(command, OS_SIZE_1024, WPOL_RESTORE_COMMAND, WPOL_BACKUP_FILE);

    if (IsFile(WPOL_BACKUP_FILE)) {
        merror("There is no backup of audit policies. Policies will not be restored.");
        return 1;
    }
    // Get the current policies
    if (wm_exec(command, &output, &result_code, 5, NULL), result_code) {
        merror("Auditpol backup error: '%s'.", output);
        return 1;
    }

    return 0;
}

unsigned long WINAPI whodata_callback(EVT_SUBSCRIBE_NOTIFY_ACTION action, __attribute__((unused)) void *_void, EVT_HANDLE event) {
    unsigned int retval = 1;
    int result;
    unsigned long p_count = 0;
    unsigned long used_size;
    PEVT_VARIANT buffer = NULL;
    whodata_evt *w_evt;
    short event_id;
    char *user_name = NULL;
    char *path = NULL;
    char *process_name = NULL;
    unsigned __int64 process_id;
    unsigned __int64 handle_id;
    char *user_id = NULL;
    char is_directory;
    char ignore_remove_event;
    unsigned int mask;
    int position;
    whodata_directory *w_dir;
    SYSTEMTIME system_time;
    syscheck_node *s_node;

    if (action == EvtSubscribeActionDeliver) {
        char hash_id[21];

        // Extract the necessary memory size
        EvtRender(context, event, EvtRenderEventValues, 0, NULL, &used_size, &p_count);
        // We may be taking more memory than we need to
		buffer = (PEVT_VARIANT)malloc(used_size);

        if (!EvtRender(context, event, EvtRenderEventValues, used_size, buffer, &used_size, &p_count)) {
			merror("Error rendering the event. Error %lu.", GetLastError());
            goto clean;
		}

        if (fields_number != p_count) {
			merror("Invalid number of rendered parameters.");
            goto clean;
        }

        if (buffer[0].Type != EvtVarTypeUInt16) {
            merror(INV_WDATA_PAR, buffer[0].Type, "event_id");
            goto clean;
        }
        event_id = buffer[0].Int16Val;

        // Check types
        if (buffer[2].Type != EvtVarTypeString) {
            if (event_id == 4658 || event_id == 4660) {
                path = NULL;
            } else {
                merror(INV_WDATA_PAR, buffer[2].Type, "path");
                goto clean;
            }
        }  else {
            if (path = convert_windows_string(buffer[2].XmlVal), !path) {
                goto clean;
            }
            str_lowercase(path);
            if (whodata_path_filter(&path)) {
                goto clean;
            }
        }

        if (buffer[1].Type != EvtVarTypeString) {
            mwarn(INV_WDATA_PAR, buffer[1].Type, "user_name");
            user_name = NULL;
        } else {
            user_name = convert_windows_string(buffer[1].XmlVal);
        }

        if (buffer[3].Type != EvtVarTypeString) {
            mwarn(INV_WDATA_PAR, buffer[3].Type, "process_name");
            process_name = NULL;
        } else {
            process_name = convert_windows_string(buffer[3].XmlVal);
        }

        // In 32-bit Windows we find EvtVarTypeSizeT
        if (buffer[4].Type != EvtVarTypeHexInt64) {
            if (buffer[4].Type == EvtVarTypeSizeT) {
                process_id = (unsigned __int64) buffer[4].SizeTVal;
            } else if (buffer[4].Type == EvtVarTypeHexInt32) {
                process_id = (unsigned __int64) buffer[4].UInt32Val;
            } else {
                mwarn(INV_WDATA_PAR, buffer[4].Type, "process_id");
                process_id = 0;
            }
        } else {
            process_id = buffer[4].UInt64Val;
        }

        // In 32-bit Windows we find EvtVarTypeSizeT or EvtVarTypeHexInt32
        if (buffer[5].Type != EvtVarTypeHexInt64) {
            if (buffer[5].Type == EvtVarTypeSizeT) {
                handle_id = (unsigned __int64) buffer[5].SizeTVal;
            } else if (buffer[5].Type == EvtVarTypeHexInt32) {
                handle_id = (unsigned __int64) buffer[5].UInt32Val;
            } else {
                merror(INV_WDATA_PAR, buffer[5].Type, "handle_id");
                goto clean;
            }
        } else {
            handle_id = buffer[5].UInt64Val;
        }

        if (buffer[6].Type != EvtVarTypeHexInt32) {
            if (event_id == 4658 || event_id == 4660) {
                mask = 0;
            } else {
                merror(INV_WDATA_PAR, buffer[6].Type, "mask");
                goto clean;
            }
        } else {
            mask = buffer[6].UInt32Val;
        }

        whodata_clean_rlist();

        if (buffer[7].Type != EvtVarTypeSid) {
            mwarn(INV_WDATA_PAR, buffer[7].Type, "user_id");
            user_id = NULL;
        } else if (!ConvertSidToStringSid(buffer[7].SidVal, &user_id)) {
            mdebug1("Invalid identifier for user '%s'", user_name);
            goto clean;
        }
        snprintf(hash_id, 21, "%llu", handle_id);
        switch(event_id) {
            // Open fd
            case 4656:
                is_directory = 0;
                ignore_remove_event = 0;
                position = -1;

                if (!path) {
                    goto clean;
                }
                // Check if it is a known file
                if (s_node = OSHash_Get_ex(syscheck.fp, path), !s_node) {
                    int device_type;
                    // Check if it is not a directory
                    if (strchr(path, ':')) {
                        if (position = find_dir_pos(path, 1, CHECK_WHODATA, 1), position < 0) {
                            // Discard the file or directory if its monitoring has not been activated
                            mdebug2("'%s' is discarded because its monitoring is not activated.", path);
                            whodata_hash_add(syscheck.wdata.ignored_paths, path, &fields_number, "ignored");
                            break;
                        } else {
                            // The file or directory is new and has to be notified
                        }

                        if (device_type = check_path_type(path), device_type == 2) { // If it is an existing directory, check_path_type returns 2
                            is_directory = 1;
                        } else if (device_type == 0) {
                            // If the device could not be found, it was monitored by Syscheck,
                            // has not recently been removed,
                            // and had never been entered in the hash table before,
                            // we can deduce that it is a removed directory
                            if (mask & DELETE && !whodata_check_removed(path)) {
                                mdebug2("Removed folder event received for '%s'.", path);
                                is_directory = 1;
                            } else {
                                break;
                            }
                        } else {
                            // It is an existing file
                        }
                    } else { // Directory modification events do not have ':' in their path for event 4656
                        is_directory = 1;
                    }
                } else {
                    if (s_node->dir_position < 0) {
                        merror("The '%s' file does not have an associated directory.", path);
                        goto clean;
                    }

                    // Check if the file belongs to a directory that has been transformed to real-time
                    if (!(syscheck.wdata.dirs_status[s_node->dir_position].status & WD_CHECK_WHODATA)) {
                        mdebug2("The monitoring of '%s' in whodata mode has been canceled. Added to the ignore list.", path);
                        whodata_hash_add(syscheck.wdata.ignored_paths, path, &fields_number, "ignored");
                        goto clean;
                    }

                    // If the file or directory is already in the hash table, it is not necessary to set its position
                    if (check_path_type(path) == 2) {
                        is_directory = 1;
                    } else {
                        // The file exists at this points. We will only notify its deletion if the event expressly indicates it
                        ignore_remove_event = 1;
                    }
                }

                os_calloc(1, sizeof(whodata_evt), w_evt);
                w_evt->user_name = user_name;
                w_evt->user_id = user_id;
                if (!is_directory) {
                    w_evt->path = path;
                    path = NULL;
                } else {
                    // The directory path will be saved in 4663 event
                    w_evt->path = NULL;
                }
                w_evt->dir_position = position;
                w_evt->process_name = process_name;
                w_evt->process_id = process_id;
                w_evt->mask = 0;
                w_evt->scan_directory = is_directory;
                w_evt->ignore_remove_event = ignore_remove_event;
                w_evt->deleted = 0;
                w_evt->ignore_not_exist = 0;
                w_evt->ppid = -1;
                w_evt->wnode = whodata_list_add(strdup(hash_id));

                user_name = NULL;
                user_id = NULL;
                process_name = NULL;
add_whodata_evt:
                if (result = whodata_hash_add(syscheck.wdata.fd, hash_id, w_evt, "whodata"), result != 2) {
                    if (result == 1) {
                        mdebug1("The handler ('%s') will be updated.", hash_id);
                        whodata_evt *w_evtdup;
                        if (w_evtdup = OSHash_Delete_ex(syscheck.wdata.fd, hash_id), w_evtdup) {
                            free_win_whodata_evt(w_evtdup);
                            goto add_whodata_evt;
                        } else {
                            merror("The handler '%s' could not be removed from the whodata hash table.", hash_id);
                        }
                    }
                    free_win_whodata_evt(w_evt);
                    retval = 1;
                    goto clean;
                }
            break;
            // Write fd
            case 4663:
                // Check if the mask is relevant
                if (mask) {
                    if (w_evt = OSHash_Get(syscheck.wdata.fd, hash_id), w_evt) {
                        w_evt->mask |= mask;
                        // Check if it is a rename or copy event
                        if (w_evt->scan_directory) {
                            if (mask & FILE_WRITE_DATA) {
                                if (w_dir = OSHash_Get_ex(syscheck.wdata.directories, path), w_dir) {
                                    // Get the event time
                                    if (buffer[8].Type != EvtVarTypeFileTime) {
                                        merror(INV_WDATA_PAR, buffer[8].Type, "event_time");
                                        w_evt->scan_directory = 2;
                                        goto clean;
                                    }
                                    if (!get_file_time(buffer[8].FileTimeVal, &system_time)) {
                                        merror("Could not get the time of the event whose handler is '%llu'.", handle_id);
                                        goto clean;
                                    }

                                    if (!compare_timestamp(&w_dir->timestamp, &system_time)) {
                                        mdebug2("The '%s' directory has been scanned at 'd'. It does not need to do it again.", path);
                                        w_evt->scan_directory = 3;
                                        break;
                                    }
                                    mdebug2("New files have been detected in the '%s' directory after the last scan.", path);
                                } else {
                                    // Check if is a valid directory
                                    if (position = find_dir_pos(path, 1, CHECK_WHODATA, 1), position < 0) {
                                        mdebug2("The '%s' directory has been discarded because it is not being monitored in whodata mode.", path);
                                        w_evt->scan_directory = 2;
                                        break;
                                    }
                                    os_calloc(1, sizeof(whodata_directory), w_dir);
                                    memset(&w_dir->timestamp, 0, sizeof(SYSTEMTIME));
                                    w_dir->position = position;

                                    if (result = whodata_hash_add(syscheck.wdata.directories, path, w_dir, "directories"), result != 2) {
                                        w_evt->scan_directory = 2;
                                        free(w_dir);
                                        break;
                                    } else {
                                        mdebug2("New files have been detected in the '%s' directory and will be scanned.", path);
                                    }
                                }
                                w_evt->path = path;
                                path = NULL;
                            } else if (mask & DELETE) {
                                // The directory has been removed
                                w_evt->path = path;
                                path = NULL;
                            }
                        }
                    } else {
                        // The file was opened before Wazuh started Syscheck.
                    }
                }
            break;
            // Deleted file
            case 4660:
            minfo("4660 [%s]", hash_id);
                if (w_evt = OSHash_Get(syscheck.wdata.fd, hash_id), w_evt) {
                    // The file has been deleted
                    w_evt->deleted = 1;
                } else {
                    // The file was opened before Wazuh started Syscheck.
                }
            break;
            // Close fd
            case 4658:
                if (w_evt = OSHash_Delete_ex(syscheck.wdata.fd, hash_id), w_evt) {
                    unsigned int mask = w_evt->mask;
                    if (!w_evt->scan_directory) {
                        if (w_evt->deleted) {
                            // Check if the file has been deleted
                            w_evt->ignore_remove_event = 0;
                            send_whodata_del(w_evt, 1);
                        } else if (mask & DELETE) {
                            // The file has been moved or renamed
                            w_evt->ignore_remove_event = 0;
                            send_whodata_del(w_evt, 1);
                        } else if (mask & modify_criteria) {
                            // Check if the file has been modified
                            realtime_checksumfile(w_evt->path, w_evt);
                        } else {
                            // At this point the file can be created
                            realtime_checksumfile(w_evt->path, w_evt);
                        }
                    } else if (w_evt->scan_directory == 1) { // Directory scan has been aborted if scan_directory is 2
                        if (mask & DELETE) {
                            static char *last_mdir = NULL;
                            static time_t last_mdir_tm = 0;
                            time_t now = time(NULL);

                            // We will not process deletion events on the same directory in less than WHODATA_DIR_REMOVE_INTERVAL seconds
                            if (!last_mdir || strcmp(last_mdir, w_evt->path) ||
                                last_mdir_tm + WHODATA_DIR_REMOVE_INTERVAL < now) {
                                if (w_evt->path) {
                                    char *dir_path;
                                    char *saved_path;

                                    saved_path = w_evt->path;

                                    os_calloc(strlen(w_evt->path) + 2, sizeof(char), dir_path);
                                    snprintf(dir_path, strlen(w_evt->path) + 2, "%s\\", w_evt->path);
                                    w_evt->path = dir_path;

                                    // Notify removed files
                                    mdebug1("Directory '%s' has been moved or removed.", dir_path);
                                    OSHash_It_ex(syscheck.fp, (void *) w_evt, whodata_remove_folder);
                                    free(dir_path);
                                    w_evt->path = saved_path;

                                    // Find new files
                                    read_dir(syscheck.dir[w_evt->dir_position], w_evt->dir_position, w_evt, syscheck.recursion_level[w_evt->dir_position], 0);

                                    last_mdir_tm = now;
                                    free(last_mdir);
                                    os_strdup(w_evt->path, last_mdir);
                                } else {
                                    mdebug2("Uncontrolled removed folder event.");
                                }
                            } else {
                                mdebug2("Ignoring removing event for '%s' directory.", w_evt->path);
                            }
                        } else if ((mask & FILE_WRITE_DATA) && w_evt->path && (w_dir = OSHash_Get(syscheck.wdata.directories, w_evt->path))) {
                            // Check that a new file has been added
                            GetSystemTime(&w_dir->timestamp);
                            int pos;
                            if (pos = find_dir_pos(w_evt->path, 1, CHECK_WHODATA, 1), pos >= 0) {
                                int diff = fim_find_child_depth(syscheck.dir[pos], w_evt->path);
                                int depth = syscheck.recursion_level[pos] - diff;
                                read_dir(w_evt->path, pos, w_evt, depth, 0);
                            }

                            mdebug1("The '%s' directory has been scanned after detecting event of new files.", w_evt->path);
                        } else {
                            mdebug2("The '%s' directory has not been scanned because no new files have been detected. Mask: '%x'", w_evt->path, w_evt->mask);
                        }
                    } else if (w_evt->scan_directory == 2) {
                        mdebug1("Scanning of the '%s' directory is aborted because something has gone wrong.", w_evt->path);
                    }
                    free_win_whodata_evt(w_evt);
                } else {
                    // The file was opened before Wazuh started Syscheck.
                }
            break;
            default:
                merror("Invalid EventID. The whodata cannot be extracted.");
                retval = 1;
                goto clean;
        }
    }
    retval = 0;
clean:
    free(user_name);
    free(path);
    free(process_name);
    if (user_id) {
        LocalFree(user_id);
    }
    if (buffer) {
        free(buffer);
    }
    return retval;
}

int whodata_audit_start() {
    // Set the hash table of ignored paths
    if (syscheck.wdata.ignored_paths = OSHash_Create(), !syscheck.wdata.ignored_paths) {
        return 1;
    }
    // Set the hash table of directories
    if (syscheck.wdata.directories = OSHash_Create(), !syscheck.wdata.directories) {
        return 1;
    }
    // Set the hash table of file descriptors
    // We assume that its default value is 1024
    if (syscheck.wdata.fd = OSHash_Create(), !syscheck.wdata.fd) {
        return 1;
    }

    OSHash_SetFreeDataPointer(syscheck.wdata.fd, (void (*)(void *))free_win_whodata_evt);

    memset(&syscheck.w_clist, 0, sizeof(whodata_event_list));
    memset(&syscheck.w_rlist, 0, sizeof(whodata_event_list));
    whodata_list_set_values();

    return 0;
}

long unsigned int WINAPI state_checker(__attribute__((unused)) void *_void) {
    int i;
    int exists;
    whodata_dir_status *d_status;
    SYSTEMTIME utc;
    int interval;

    if (!syscheck.wdata.interval_scan) {
        interval = WDATA_DEFAULT_INTERVAL_SCAN;
    } else {
        interval = syscheck.wdata.interval_scan;
    }

    mdebug1("Checking thread set to %d seconds.", interval);

    while (1) {
        for (i = 0; syscheck.dir[i]; i++) {
            exists = 0;
            d_status = &syscheck.wdata.dirs_status[i];

            if (!(syscheck.wdata.dirs_status[i].status & WD_CHECK_WHODATA)) {
                // It is not whodata
                continue;
            }

            switch (check_path_type(syscheck.dir[i])) {
                case 0:
                    // Unknown device type or does not exist
                    exists = 0;
                break;
                case 1:
                    exists = 1;
                    syscheck.wdata.dirs_status[i].object_type = WD_STATUS_FILE_TYPE;
                break;
                case 2:
                    exists = 1;
                    syscheck.wdata.dirs_status[i].object_type = WD_STATUS_DIR_TYPE;
                break;

            }

            if (exists) {
                if (!(d_status->status & WD_STATUS_EXISTS)) {
                    minfo("'%s' has been re-added. It will be monitored in Whodata mode.", syscheck.dir[i]);
                    if (set_winsacl(syscheck.dir[i], i)) {
                        merror("Unable to add directory to whodata monitoring: '%s'.", syscheck.dir[i]);
                        continue;
                    }
                    d_status->status |= WD_STATUS_EXISTS;
                } else {
                    if (get_creation_date(syscheck.dir[i], &utc)) {
                        merror("The creation date for '%s' could not be extracted.", syscheck.dir[i]);
                        continue;
                    }

                    if (compare_timestamp(&d_status->last_check, &utc)) {
                        mdebug1("'%s' has been deleted and added after the last scan.", syscheck.dir[i]);
                        if (set_winsacl(syscheck.dir[i], i)) {
                            merror("Unable to add directory to whodata monitoring: '%s'.", syscheck.dir[i]);
                            continue;
                        }
                    } else {
                        if (check_object_sacl(syscheck.dir[i], (d_status->object_type == WD_STATUS_FILE_TYPE) ? 1 : 0)) {
                            minfo("The SACL of '%s' has been modified and it is not valid for the Whodata mode. Real-time mode will be activated for this file.", syscheck.dir[i]);
                            // Mark the directory to prevent its children from sending partial whodata alerts
                            syscheck.wdata.dirs_status[i].status |= WD_CHECK_REALTIME;
                            syscheck.wdata.dirs_status[i].status &= ~WD_CHECK_WHODATA;
                            // Removes CHECK_WHODATA from directory properties to prevent from being found in the whodata callback for Windows (find_dir_pos)
                            syscheck.opts[i] = syscheck.opts[i] & ~CHECK_WHODATA;
                            // Mark it to prevent the restoration of its SACL
                            syscheck.wdata.dirs_status[i].status &= ~WD_IGNORE_REST;
                            notify_SACL_change(syscheck.dir[i]);
                            continue;
                        } else {
                            // The SACL is valid
                        }
                    }
                }
            } else {
                minfo("'%s' has been deleted. It will not be monitored in Whodata mode.", syscheck.dir[i]);
                d_status->status &= ~WD_STATUS_EXISTS;
                d_status->object_type = WD_STATUS_UNK_TYPE;
            }
            // Set the timestamp
            GetSystemTime(&d_status->last_check);
        }
        sleep(interval);
    }

    return 0;
}

whodata_event_node *whodata_list_add(char *id) {
    whodata_event_node *node = NULL;
    if (syscheck.w_clist.current_size < syscheck.w_clist.max_size) {
        if (!syscheck.w_clist.alerted && syscheck.w_clist.alert_threshold < syscheck.w_clist.current_size) {
            syscheck.w_clist.alerted = 1;
            mwarn("Whodata events queue for Windows has more than %d elements.", syscheck.w_clist.alert_threshold);
        }
    } else {
        mdebug1("Whodata events queue for Windows is full. Removing the first %d...", syscheck.w_clist.max_remove);
        whodata_list_remove_multiple(syscheck.w_clist.max_remove);
    }
    os_calloc(sizeof(whodata_event_node), 1, node);
    if (syscheck.w_clist.last) {
        node->next = NULL;
        node->prev = syscheck.w_clist.last;
        syscheck.w_clist.last = node;
    } else {
        node->next = node->prev = NULL;
        syscheck.w_clist.last = syscheck.w_clist.first = node;
    }
    node->id = id;
    syscheck.w_clist.current_size++;

    return node;
}

void whodata_list_remove_multiple(size_t quantity) {
    size_t i;
    whodata_evt *w_evt;
    for (i = 0; i < quantity && syscheck.w_clist.first; i++) {
        if (w_evt = OSHash_Delete_ex(syscheck.wdata.fd, syscheck.w_clist.first->id), w_evt) {
            free_whodata_event(w_evt);
        }
        whodata_clist_remove(syscheck.w_clist.first);
    }
    mdebug1("%d events have been deleted from the whodata list.", quantity);
}

void whodata_clist_remove(whodata_event_node *node) {
    if (!(node->next || node->prev)) {
        syscheck.w_clist.first = syscheck.w_clist.last = NULL;
    } else {
        if (node->next) {
            if (node->prev) {
                node->next->prev = node->prev;
            } else {
                node->next->prev = NULL;
                syscheck.w_clist.first = node->next;
            }
        }

        if (node->prev) {
            if (node->next) {
                node->prev->next = node->next;
            } else {
                node->prev->next = NULL;
                syscheck.w_clist.last = node->prev;
            }
        }
    }

    free(node->id);
    free(node);

    syscheck.w_clist.current_size--;

    if (syscheck.w_clist.alerted && syscheck.w_clist.alert_threshold > syscheck.w_clist.current_size) {
        syscheck.w_clist.alerted = 0;
    }
}

void whodata_rlist_remove(whodata_event_node *node) {
    if (!(node->next || node->prev)) {
        syscheck.w_rlist.first = syscheck.w_rlist.last = NULL;
    } else {
        if (node->next) {
            if (node->prev) {
                node->next->prev = node->prev;
            } else {
                node->next->prev = NULL;
                syscheck.w_rlist.first = node->next;
            }
        }

        if (node->prev) {
            if (node->next) {
                node->prev->next = node->next;
            } else {
                node->prev->next = NULL;
                syscheck.w_rlist.last = node->prev;
            }
        }
    }

    free(node->id);
    free(node);
}

void whodata_list_set_values() {
    // Cached events list
    syscheck.w_clist.max_size = WCLIST_MAX_SIZE;
    syscheck.w_clist.max_remove = syscheck.w_clist.max_size * WLIST_REMOVE_MAX * 0.01;
    syscheck.w_clist.alert_threshold = syscheck.w_clist.max_size * WLIST_ALERT_THRESHOLD * 0.01;
    mdebug1("Whodata event queue values for Windows -> max_size:'%d' | max_remove:'%d' | alert_threshold:'%d'.",
    syscheck.w_clist.max_size, syscheck.w_clist.max_remove, syscheck.w_clist.alert_threshold);

    // Removed events list
    syscheck.w_rlist.queue_time = WRLIST_MAX_TIME;
}

void send_whodata_del(whodata_evt *w_evt, char remove_hash) {
    static char del_msg[PATH_MAX + OS_SIZE_6144 + 6];
    static char wd_sum[OS_SIZE_6144 + 1];
    syscheck_node *s_node;
    int pos = w_evt->dir_position;

    if (remove_hash) {
        // Remove the file from the syscheck hash table
        if (s_node = OSHash_Delete_ex(syscheck.fp, w_evt->path), !s_node) {
            return;
        }

        free(s_node->checksum);
        free(s_node);
    }

    if (extract_whodata_sum(w_evt, wd_sum, OS_SIZE_6144)) {
        merror("The whodata sum for '%s' file could not be included in the alert as it is too large.", w_evt->path);
    }

    /* Find tag if defined for this file */
    if (pos < 0) {
        pos = find_dir_pos(w_evt->path, 1, 0, 0);
    }

    snprintf(del_msg, PATH_MAX + OS_SIZE_6144 + 6, "-1!%s:%s %s", wd_sum, syscheck.tag[pos] ? syscheck.tag[pos] : "", w_evt->path);
    send_syscheck_msg(del_msg);
    whodata_rlist_add(w_evt->path);
}

int set_policies() {
    char *output = NULL;
    int result_code = 0;
    FILE *f_backup = NULL;
    FILE *f_new = NULL;
    char buffer[OS_MAXSTR];
    char command[OS_SIZE_1024];
    int retval = 1;
    static const char *WPOL_FILE_SYSTEM_SUC = ",System,File System,{0CCE921D-69AE-11D9-BED3-505054503030},,,1\n";
    static const char *WPOL_HANDLE_SUC = ",System,Handle Manipulation,{0CCE9223-69AE-11D9-BED3-505054503030},,,1\n";

    if (!IsFile(WPOL_BACKUP_FILE) && remove(WPOL_BACKUP_FILE)) {
        merror("'%s' could not be removed: %s (%d).", WPOL_BACKUP_FILE, strerror(errno), errno);
        goto end;
    }

    snprintf(command, OS_SIZE_1024, WPOL_BACKUP_COMMAND, WPOL_BACKUP_FILE);

    // Get the current policies
    if (wm_exec(command, &output, &result_code, 5, NULL), result_code) {
        retval = 2;
        goto end;
    }

    free(output);
    output = NULL;

    if (f_backup = fopen (WPOL_BACKUP_FILE, "r"), !f_backup) {
        merror("'%s' could not be opened: %s (%d).", WPOL_BACKUP_FILE, strerror(errno), errno);
        goto end;
    }
    if (f_new = fopen (WPOL_NEW_FILE, "w"), !f_new) {
        merror("'%s' could not be removed: %s (%d).", WPOL_NEW_FILE, strerror(errno), errno);
        goto end;
    }

    // Copy the policies
    while (fgets(buffer, OS_MAXSTR - 60, f_backup)) {
        fprintf(f_new, buffer);
    }

    // Add the new policies
    fprintf(f_new, WPOL_FILE_SYSTEM_SUC);
    fprintf(f_new, WPOL_HANDLE_SUC);

    fclose(f_new);

    snprintf(command, OS_SIZE_1024, WPOL_RESTORE_COMMAND, WPOL_NEW_FILE);

    // Set the new policies
    if (wm_exec(command, &output, &result_code, 5, NULL), result_code) {
        retval = 2;
        goto end;
    }

    retval = 0;
    restore_policies = 1;
end:
    free(output);
    if (f_backup) {
        fclose(f_backup);
    }
    return retval;
}

void set_subscription_query(wchar_t *query) {
    snwprintf(query, OS_MAXSTR, L"Event[ System[band(Keywords, %llu)] " \
                                    "and " \
                                        "( " \
                                            "( " \
                                                "( " \
                                                    "EventData/Data[@Name='ObjectType'] = 'File' " \
                                                ") " \
                                            "and " \
                                                "( " \
                                                    "(  " \
                                                        "System/EventID = 4656 " \
                                                    "or " \
                                                        "System/EventID = 4663 " \
                                                    ") " \
                                                "and " \
                                                    "( " \
                                                        "EventData[band(Data[@Name='AccessMask'], %lu)] " \
                                                    ") " \
                                                ") " \
                                            ") " \
                                        "or " \
                                            "System/EventID = 4658 " \
                                        "or " \
                                            "System/EventID = 4660 " \
                                        ") " \
                                    "]",
            AUDIT_SUCCESS, // Only successful events
            criteria); // For 4663 and 4656 events need write, delete, change_attributes or change_permissions accesss
}

int get_file_time(unsigned long long file_time_val, SYSTEMTIME *system_time) {
    FILETIME file_time;
    file_time.dwHighDateTime = (DWORD)((file_time_val >> 32) & 0xFFFFFFFF);
    file_time.dwLowDateTime = (DWORD)(file_time_val & 0xFFFFFFFF);
    return FileTimeToSystemTime(&file_time, system_time);
}

int compare_timestamp(SYSTEMTIME *t1, SYSTEMTIME *t2) {
    if (t1->wYear > t2->wYear) {
        return 0;
    } else if (t1->wYear < t2->wYear) {
        return 1;
    }

    if (t1->wMonth > t2->wMonth) {
        return 0;
    } else if (t1->wMonth < t2->wMonth) {
        return 1;
    }

    if (t1->wDay > t2->wDay) {
        return 0;
    } else if (t1->wDay < t2->wDay) {
        return 1;
    }

    if (t1->wHour > t2->wHour) {
        return 0;
    } else if (t1->wHour < t2->wHour) {
        return 1;
    }

    if (t1->wMinute > t2->wMinute) {
        return 0;
    } else if (t1->wMinute < t2->wMinute) {
        return 1;
    }

    if (t1->wSecond > t2->wSecond) {
        return 0;
    } else if (t1->wSecond < t2->wSecond) {
        return 1;
    }

    return 1;
}

void free_win_whodata_evt(whodata_evt *evt) {
    whodata_clist_remove(evt->wnode);
    free_whodata_event(evt);
}

int check_object_sacl(char *obj, int is_file) {
    HANDLE hdle = NULL;
    PACL sacl = NULL;
    int retval = 1;
    PSECURITY_DESCRIPTOR security_descriptor = NULL;
    long int result;
    int privilege_enabled = 0;

    if (!OpenProcessToken(GetCurrentProcess(), TOKEN_ADJUST_PRIVILEGES, &hdle)) {
        merror("OpenProcessToken() failed. Error '%lu'.", GetLastError());
        return 1;
    }

    if (set_privilege(hdle, priv, TRUE)) {
        merror("The privilege could not be activated. Error: '%ld'.", GetLastError());
        goto end;
    }

    privilege_enabled = 1;
    if (result = GetNamedSecurityInfo(obj, SE_FILE_OBJECT, SACL_SECURITY_INFORMATION, NULL, NULL, NULL, &sacl, &security_descriptor), result != ERROR_SUCCESS) {
        merror("GetNamedSecurityInfo() failed. Error '%ld'", result);
        goto end;
    }

    if (is_valid_sacl(sacl, is_file) == 1) {
        // Is a valid SACL
        retval = 0;
    }

end:
    if (privilege_enabled) {
        // Disable the privilege
        if (set_privilege(hdle, priv, FALSE)) {
            merror("Failed to disable the privilege. Error '%lu'.", GetLastError());
        }
    }
    if (hdle) {
        CloseHandle(hdle);
    }
    if (security_descriptor) {
        LocalFree((HLOCAL)security_descriptor);
    }
    if (sacl) {
        LocalFree((HLOCAL)sacl);
    }
    return retval;
}

int whodata_hash_add(OSHash *table, char *id, void *data, char *tag) {
    int result;

    if (result = OSHash_Add_ex(table, id, data), result != 2) {
        if (!result) {
            merror("The event could not be added to the %s hash table. Target: '%s'.", tag, id);
        } else if (result == 1) {
            merror("The event could not be added to the %s hash table because it is duplicated. Target: '%s'.", tag, id);
        }
    }

    return result;
}

void notify_SACL_change(char *dir) {
    char msg_alert[OS_SIZE_1024 + 1];
    snprintf(msg_alert, OS_SIZE_1024, "ossec: Audit: The SACL of '%s' has been modified and can no longer be scanned in whodata mode.", dir);
    SendMSG(syscheck.queue, msg_alert, "syscheck", LOCALFILE_MQ);
}

<<<<<<< HEAD
int whodata_path_filter(char **path) {
    if (strstr(*path, ":\\$recycle.bin")) {
        mdebug2("File '%s' is in the recycle bin. It will be discarded.", *path);
        return 1;
    }

    if (sys_64) {
        whodata_adapt_path(path);
    }

    if (OSHash_Get_ex(syscheck.wdata.ignored_paths, *path)) {
        // The file has been marked as ignored
        mdebug2("The file '%s' has been marked as ignored. It will be discarded.", *path);
        return 1;
    }

    return 0;
}

void whodata_adapt_path(char **path) {
    const char *system_32 = ":\\windows\\system32";
    const char *system_wow64 = ":\\windows\\syswow64";
    const char *system_native = ":\\windows\\sysnative";
    char *new_path = NULL;

    if (strstr(*path, system_32)) {
        new_path = wstr_replace(*path, system_32, system_native);

    } else if (strstr(*path, system_wow64)) {
        new_path = wstr_replace(*path, system_wow64, system_32);
    }

    if (new_path) {
        mdebug2("Convert '%s' to '%s' to process the whodata event.", *path, new_path);
        free(*path);
        *path = new_path;
    }
}

int whodata_check_arch() {
    HKEY RegistryKey;
    int retval = OS_INVALID;
    char arch[64 + 1] = "";
    long unsigned int data_size = 64;
    unsigned int result;
    const char *environment_key = "System\\CurrentControlSet\\Control\\Session Manager\\Environment";
    const char *processor_arch = "PROCESSOR_ARCHITECTURE";

    if (RegOpenKeyEx(HKEY_LOCAL_MACHINE, environment_key, 0, KEY_READ, &RegistryKey) != ERROR_SUCCESS) {
        merror(SK_REG_OPEN, environment_key);
        return OS_INVALID;
    } else {
        if (result = RegQueryValueEx(RegistryKey, TEXT(processor_arch), NULL, NULL, (LPBYTE)&arch, &data_size), result != ERROR_SUCCESS) {
            merror("Error reading 'Architecture' from Windows registry. (Error %u)", (unsigned int)result);
        } else {

            if (!strncmp(arch, "AMD64", 5) || !strncmp(arch, "IA64", 4)) {
                sys_64 = 1;
                retval = 0;
            } else if (!strncmp(arch, "x86", 3)) {
                sys_64 = 0;
                retval = 0;
            }
        }
        RegCloseKey(RegistryKey);
    }

    return retval;
}

=======
int w_update_sacl(const char *obj_path) {
    SYSTEM_AUDIT_ACE *ace = NULL;
    SID_IDENTIFIER_AUTHORITY world_auth = {SECURITY_WORLD_SID_AUTHORITY};
    HANDLE hdle;
    PSECURITY_DESCRIPTOR security_descriptor = NULL;
    PACL old_sacl = NULL;
    PACL new_sacl = NULL;
    long unsigned result;
    unsigned long new_sacl_size;
    int retval = OS_INVALID;
    int privilege_enabled = 0;
    ACL_SIZE_INFORMATION old_sacl_info;
    PVOID entry_access_it = NULL;
    unsigned int i;

    if (!everyone_sid) {
        if (!AllocateAndInitializeSid(&world_auth, 1, SECURITY_WORLD_RID, 0, 0, 0, 0, 0, 0, 0, &everyone_sid)) {
            merror("Could not obtain the sid of Everyone. Error '%lu'.", GetLastError());
            goto end;
        }
    }

    if (!ev_sid_size) {
        ev_sid_size = GetLengthSid(everyone_sid);
    }

    if (!OpenProcessToken(GetCurrentProcess(), TOKEN_ADJUST_PRIVILEGES, &hdle)) {
        merror("OpenProcessToken() failed. Error '%lu'.", GetLastError());
        goto end;
    }

    if (set_privilege(hdle, priv, TRUE)) {
        merror("The privilege could not be activated. Error: '%ld'.", GetLastError());
        goto end;
    }

    privilege_enabled = 1;

    if (result = GetNamedSecurityInfo(obj_path, SE_FILE_OBJECT, SACL_SECURITY_INFORMATION, NULL, NULL, NULL, &old_sacl, &security_descriptor), result != ERROR_SUCCESS) {
        merror("GetNamedSecurityInfo() failed. Error '%ld'", result);
        goto end;
    }

    ZeroMemory(&old_sacl_info, sizeof(ACL_SIZE_INFORMATION));
    // Get SACL size
    if (old_sacl && !GetAclInformation(old_sacl, (LPVOID)&old_sacl_info, sizeof(ACL_SIZE_INFORMATION), AclSizeInformation)) {
        merror("The size of the '%s' SACL could not be obtained.", obj_path);
        goto end;
    }

    // Set the new ACL size
    new_sacl_size = (old_sacl ? old_sacl_info.AclBytesInUse : sizeof(ACL)) + sizeof(SYSTEM_AUDIT_ACE) + ev_sid_size;

    if (new_sacl = (PACL)win_alloc(new_sacl_size), !new_sacl) {
        merror("No memory could be reserved for the new SACL of '%s'.", obj_path);
        goto end;
    }

    if (!InitializeAcl(new_sacl, new_sacl_size, ACL_REVISION)) {
        merror("The new SACL for '%s' could not be created. Error: '%ld'.", obj_path, GetLastError());
        goto end;
    }

    if (ace = (SYSTEM_AUDIT_ACE *)win_alloc(sizeof(SYSTEM_AUDIT_ACE) + ev_sid_size - sizeof(DWORD)), !ace) {
        merror("No memory could be reserved for the new ACE of '%s'. Error: '%ld'.", obj_path, GetLastError());
        goto end;
    }

    ace->Header.AceType  = SYSTEM_AUDIT_ACE_TYPE;
    ace->Header.AceFlags = FAILED_ACCESS_ACE_FLAG;
    ace->Header.AceSize  = LOWORD(sizeof(SYSTEM_AUDIT_ACE) + ev_sid_size - sizeof(DWORD));
    ace->Mask            = 0;

    if (!CopySid(ev_sid_size, &ace->SidStart, everyone_sid)) {
        merror("Could not copy the everyone SID for '%s'. Error: '%d-%ld'.", obj_path, ev_sid_size, GetLastError());
        goto end;
    }

    if (old_sacl) {
        if (old_sacl_info.AceCount) {
            for (i = 0; i < old_sacl_info.AceCount; i++) {
               if (!GetAce(old_sacl, i, &entry_access_it)) {
                   merror("The ACE number %i for '%s' could not be obtained.", i, obj_path);
                   goto end;
               }

               if (!AddAce(new_sacl, ACL_REVISION, MAXDWORD, entry_access_it, ((PACE_HEADER)entry_access_it)->AceSize)) {
                   merror("The ACE number %i of '%s' could not be copied to the new ACL.", i, obj_path);
                   goto end;
               }
           }
        }
    }

    // Add the new ACE
    if (!AddAce(new_sacl, ACL_REVISION, 0, (LPVOID)ace, ace->Header.AceSize)) {
        merror("The new ACE could not be added to '%s'. Error: '%ld'.", obj_path, GetLastError());
        goto end;
    }

    if (result = SetNamedSecurityInfo((char *) obj_path, SE_FILE_OBJECT, SACL_SECURITY_INFORMATION, NULL, NULL, NULL, new_sacl), result != ERROR_SUCCESS) {
        merror("SetNamedSecurityInfo() failed. Error: '%lu'", result);
        goto end;
    }

    retval = 0;
end:
    if (privilege_enabled && set_privilege(hdle, priv, FALSE)) {
        merror("The privilege could not be activated. Error: '%ld'.", GetLastError());
        goto end;
    }

    if (security_descriptor) {
        LocalFree((HLOCAL)security_descriptor);
    }

    if (old_sacl) {
        LocalFree((HLOCAL)old_sacl);
    }

    if (new_sacl) {
        LocalFree((HLOCAL)new_sacl);
    }

    if (hdle) {
        CloseHandle(hdle);
    }

    if (ace) {
        LocalFree((HLOCAL)ace);
    }

    return retval;
}

void whodata_remove_folder(OSHashNode **row, OSHashNode **node, void *data) {
    whodata_evt *w_dir = (whodata_evt *) data;
    char *dir = w_dir->path;

    if (!strncmp(dir, (*node)->key, strlen(dir))) {
        syscheck_node *s_node = (syscheck_node *) (*node)->data;
        OSHashNode *r_node = *node;
        whodata_evt w_file;
        memcpy(&w_file, w_dir, sizeof(whodata_evt));

        mdebug2("File '%s' was inside the removed directory '%s'. It will be notified.", (*node)->key, dir);

        w_file.scan_directory = 0;
        w_file.path = (*node)->key;
        send_whodata_del(&w_file, 0);

        if ((*node)->prev) {
            (*node)->prev->next = (*node)->next;
        }

        *node = NULL;

        // If the node is the first node of the row
        if (*row == r_node) {
            *row = NULL;
        }

        free(r_node->key);
        free(r_node);
        free(s_node->checksum);
        free(s_node);
    }
}

void whodata_rlist_add(char *id) {
    whodata_event_node *node = NULL;

    os_calloc(sizeof(whodata_event_node), 1, node);

    if (syscheck.w_rlist.last) {
        syscheck.w_rlist.last->next = node;
        node->prev = syscheck.w_rlist.last;
    } else {
        syscheck.w_rlist.first = node;
    }

    os_strdup(id, node->id);
    node->insert_time = time(NULL);
    syscheck.w_rlist.last = node;
}

int whodata_check_removed(char *file) {
    whodata_event_node *node_it;
    time_t now = time(NULL);

    for (node_it = syscheck.w_rlist.last; node_it && node_it->insert_time + syscheck.w_rlist.queue_time >= now; node_it = node_it->prev) {
        if (!strcmp(node_it->id, file)) {
            mdebug2("Ignoring remove event for file '%s' because it has already been reported.", file);
            return 1;
        }
    }

    return 0;
}

void whodata_clean_rlist() {
    whodata_event_node *node_it;
    time_t now = time(NULL);

    for (node_it = syscheck.w_rlist.first; node_it && node_it->insert_time + syscheck.w_rlist.queue_time < now;) {
        whodata_event_node *next = node_it->next;
        whodata_rlist_remove(node_it);
        node_it = next;
        syscheck.w_rlist.first = node_it;
    }
    if (!syscheck.w_rlist.first) {
        syscheck.w_rlist.last = NULL;
    }
}


>>>>>>> dcbb2505
#endif<|MERGE_RESOLUTION|>--- conflicted
+++ resolved
@@ -68,13 +68,10 @@
 int check_object_sacl(char *obj, int is_file);
 int whodata_hash_add(OSHash *table, char *id, void *data, char *tag);
 void notify_SACL_change(char *dir);
-<<<<<<< HEAD
 int whodata_path_filter(char **path);
 void whodata_adapt_path(char **path);
 int whodata_check_arch();
-=======
 void whodata_remove_folder(OSHashNode **row, OSHashNode **node, void *data);
->>>>>>> dcbb2505
 
 // Whodata list operations
 whodata_event_node *whodata_list_add(char *id);
@@ -1322,7 +1319,6 @@
     SendMSG(syscheck.queue, msg_alert, "syscheck", LOCALFILE_MQ);
 }
 
-<<<<<<< HEAD
 int whodata_path_filter(char **path) {
     if (strstr(*path, ":\\$recycle.bin")) {
         mdebug2("File '%s' is in the recycle bin. It will be discarded.", *path);
@@ -1393,7 +1389,6 @@
     return retval;
 }
 
-=======
 int w_update_sacl(const char *obj_path) {
     SYSTEM_AUDIT_ACE *ace = NULL;
     SID_IDENTIFIER_AUTHORITY world_auth = {SECURITY_WORLD_SID_AUTHORITY};
@@ -1609,6 +1604,4 @@
     }
 }
 
-
->>>>>>> dcbb2505
 #endif