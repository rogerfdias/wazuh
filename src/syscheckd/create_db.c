--- conflicted
+++ resolved
@@ -448,10 +448,6 @@
 
 #ifndef WIN32
     fim_inode_data * inode_data;
-<<<<<<< HEAD
-=======
-    int found = 0;
->>>>>>> b30addca
 
     // Function OSHash_Add_ex doesn't alloc memory for the data of the hash table
     os_calloc(OS_SIZE_16, sizeof(char), inode_key);
